'use client';

import { Shield, GraduationCap, Heart, Users } from 'lucide-react';
import { motion, AnimatePresence } from 'framer-motion';
import type { UserRole } from '@/store/auth.store';

interface RoleSelectorModalProps {
<<<<<<< HEAD
  roles: string[];
  onSelectRole: (_role: 'admin' | 'docente') => void;
=======
  roles: UserRole[];
  onSelectRole: (role: UserRole) => void;
>>>>>>> 781b024c
}

const ROLE_CONFIG: Record<UserRole, {
  label: string;
  description: string;
  icon: typeof Shield;
  gradient: string;
  shadow: string;
}> = {
  admin: {
    label: 'Administrador',
    description: 'Gestionar sistema, usuarios y configuración',
    icon: Shield,
    gradient: 'from-purple-600 to-violet-600',
    shadow: 'shadow-purple-500/50',
  },
  docente: {
    label: 'Docente',
    description: 'Gestionar clases, alumnos y contenido',
    icon: GraduationCap,
    gradient: 'from-blue-600 to-cyan-600',
    shadow: 'shadow-blue-500/50',
  },
  tutor: {
    label: 'Padre/Madre',
    description: 'Ver progreso de tus hijos y gestionar inscripciones',
    icon: Heart,
    gradient: 'from-emerald-600 to-teal-600',
    shadow: 'shadow-emerald-500/50',
  },
  estudiante: {
    label: 'Estudiante',
    description: 'Acceder a clases, ejercicios y tu perfil',
    icon: Users,
    gradient: 'from-orange-600 to-amber-600',
    shadow: 'shadow-orange-500/50',
  },
};

/**
 * Modal para seleccionar el rol con el que iniciar sesión
 * Se muestra cuando el usuario tiene múltiples roles (ej: ADMIN + DOCENTE)
 */
export default function RoleSelectorModal({ roles, onSelectRole }: RoleSelectorModalProps) {
<<<<<<< HEAD
  // Filtrar solo roles válidos (admin y docente)
  const availableRoles = roles
    .map((r) => r.toLowerCase())
    .filter((r): r is 'admin' | 'docente' => r === 'admin' || r === 'docente');
=======
  // Filtrar solo roles válidos que tienen configuración
  const availableRoles = roles.filter((role): role is UserRole => role in ROLE_CONFIG);
>>>>>>> 781b024c

  return (
    <AnimatePresence>
      <div className="fixed inset-0 bg-black/90 backdrop-blur-md flex items-center justify-center z-50 p-4">
        <motion.div
          initial={{ opacity: 0, scale: 0.9 }}
          animate={{ opacity: 1, scale: 1 }}
          exit={{ opacity: 0, scale: 0.9 }}
          className="backdrop-blur-2xl bg-slate-900/90 rounded-3xl max-w-2xl w-full shadow-2xl border border-white/20"
        >
          {/* Header */}
          <div className="p-8 text-center border-b border-white/10">
            <motion.div
              initial={{ y: -20 }}
              animate={{ y: 0 }}
              transition={{ delay: 0.1 }}
              className="inline-flex items-center justify-center w-20 h-20 rounded-2xl bg-gradient-to-br from-purple-600 to-violet-600 shadow-2xl shadow-purple-500/50 mb-6"
            >
              <Shield className="w-10 h-10 text-white" />
            </motion.div>
            <h2 className="text-4xl font-black bg-gradient-to-r from-purple-400 to-violet-400 bg-clip-text text-transparent mb-3">
              Selecciona tu Rol
            </h2>
            <p className="text-lg text-white/70 font-medium">
              Tienes múltiples roles asignados. ¿Cómo quieres acceder hoy?
            </p>
          </div>

          {/* Role Cards */}
          <div className="p-8 space-y-4">
            {availableRoles.map((role, index) => {
              const config = ROLE_CONFIG[role];
              const Icon = config.icon;

              return (
                <motion.button
                  key={role}
                  initial={{ opacity: 0, x: -20 }}
                  animate={{ opacity: 1, x: 0 }}
                  transition={{ delay: 0.2 + index * 0.1 }}
                  onClick={() => onSelectRole(role)}
                  className={`w-full p-6 rounded-2xl bg-gradient-to-r ${config.gradient} text-white shadow-2xl ${config.shadow} hover:scale-105 transition-all group`}
                >
                  <div className="flex items-center gap-5">
                    <div className="p-4 rounded-2xl bg-white/20 group-hover:bg-white/30 transition-all">
                      <Icon className="w-8 h-8 text-white" />
                    </div>
                    <div className="flex-1 text-left">
                      <div className="text-2xl font-black text-white mb-1">{config.label}</div>
                      <div className="text-base text-white/90 font-medium">
                        {config.description}
                      </div>
                    </div>
                    <div className="text-white/80 text-2xl group-hover:translate-x-1 transition-transform">
                      →
                    </div>
                  </div>
                </motion.button>
              );
            })}
          </div>

          {/* Footer */}
          <div className="p-8 border-t border-white/10 bg-white/5 rounded-b-3xl">
            <p className="text-center text-sm text-white/60 font-medium">
              💡 Podrás cambiar de rol más tarde desde la configuración de tu perfil
            </p>
          </div>
        </motion.div>
      </div>
    </AnimatePresence>
  );
}<|MERGE_RESOLUTION|>--- conflicted
+++ resolved
@@ -5,13 +5,8 @@
 import type { UserRole } from '@/store/auth.store';
 
 interface RoleSelectorModalProps {
-<<<<<<< HEAD
-  roles: string[];
-  onSelectRole: (_role: 'admin' | 'docente') => void;
-=======
   roles: UserRole[];
   onSelectRole: (role: UserRole) => void;
->>>>>>> 781b024c
 }
 
 const ROLE_CONFIG: Record<UserRole, {
@@ -56,15 +51,8 @@
  * Se muestra cuando el usuario tiene múltiples roles (ej: ADMIN + DOCENTE)
  */
 export default function RoleSelectorModal({ roles, onSelectRole }: RoleSelectorModalProps) {
-<<<<<<< HEAD
-  // Filtrar solo roles válidos (admin y docente)
-  const availableRoles = roles
-    .map((r) => r.toLowerCase())
-    .filter((r): r is 'admin' | 'docente' => r === 'admin' || r === 'docente');
-=======
   // Filtrar solo roles válidos que tienen configuración
   const availableRoles = roles.filter((role): role is UserRole => role in ROLE_CONFIG);
->>>>>>> 781b024c
 
   return (
     <AnimatePresence>
@@ -113,7 +101,9 @@
                       <Icon className="w-8 h-8 text-white" />
                     </div>
                     <div className="flex-1 text-left">
-                      <div className="text-2xl font-black text-white mb-1">{config.label}</div>
+                      <div className="text-2xl font-black text-white mb-1">
+                        {config.label}
+                      </div>
                       <div className="text-base text-white/90 font-medium">
                         {config.description}
                       </div>
