--- conflicted
+++ resolved
@@ -9,69 +9,6 @@
 } from '@/lib/schemas/estudiante.schema';
 import { Users, Calendar, CheckCircle, Award, TrendingUp } from 'lucide-react';
 
-<<<<<<< HEAD
-=======
-interface InsigniaEstudiante {
-  id: string;
-  nombre: string;
-  descripcion?: string;
-  icono_url?: string;
-}
-
-interface Asistencia {
-  id: string;
-  presente: boolean;
-  fecha: string;
-}
-
-interface InscripcionClaseDetalle {
-  id: string;
-  estudiante_id: string;
-  clase_id: string;
-  estado: string;
-  createdAt: string;
-  clase: {
-    id: string;
-    fecha_hora_inicio: string;
-    ruta_curricular?: {
-      nombre: string;
-      color: string;
-    } | null;
-    docente?: {
-      id: string;
-      nombre?: string;
-      apellido?: string;
-      titulo?: string;
-    };
-  };
-}
-
-interface EstudianteDetalle {
-  id: string;
-  nombre: string;
-  apellido: string;
-  fecha_nacimiento: Date;
-  nivel_escolar?: string;
-  avatar_url?: string;
-  edad: number;
-  perfil_gamificacion: {
-    nivel: number;
-    puntos_totales: number;
-    insignias_estudiante: InsigniaEstudiante[];
-  } | null;
-  inscripciones_clase: InscripcionClaseDetalle[];
-  asistencias: Asistencia[];
-  estadisticas: {
-    total_clases: number;
-    clases_presente: number;
-    tasa_asistencia: number;
-    nivel: number;
-    puntos: number;
-    insignias: number;
-  };
-}
-
->>>>>>> 7e799991
 interface Props {
   estudiantes: Estudiante[];
 }
