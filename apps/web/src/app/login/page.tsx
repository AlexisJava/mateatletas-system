'use client';

import React, { useState, FormEvent } from 'react';
import { useRouter } from 'next/navigation';
<<<<<<< HEAD
import { Loader2, Lock, Mail, AlertCircle } from 'lucide-react';
import { useAuthStore } from '@/store/auth.store';

export default function LoginPage(): React.ReactElement {
  const router = useRouter();
  const { login, isLoading: storeLoading } = useAuthStore();
  const [email, setEmail] = useState('');
  const [password, setPassword] = useState('');
  const [error, setError] = useState<string | null>(null);
  const [isSubmitting, setIsSubmitting] = useState(false);

  const isLoading = storeLoading || isSubmitting;
=======
import Link from 'next/link';
import { motion } from 'framer-motion';
import {
  Eye,
  EyeOff,
  LogIn,
  Mail,
  Lock,
  Heart,
  Users,
  Shield,
} from 'lucide-react';
import { useAuthStore, type UserRole, type LoginResult } from '@/store/auth.store';
import RoleSelectorModal from '@/components/auth/RoleSelectorModal';

/**
 * Login Page - Unificado para Tutores, Docentes y Admins
 * Ultra-premium cosmos design con soporte multi-rol y MFA
 * Ruta: /login
 */
export default function LoginPage() {
  const router = useRouter();
  const { login, setSelectedRole } = useAuthStore();

  const [email, setEmail] = useState('');
  const [password, setPassword] = useState('');
  const [showPassword, setShowPassword] = useState(false);
  const [error, setError] = useState('');
  const [loading, setLoading] = useState(false);
  const [showRoleSelector, setShowRoleSelector] = useState(false);
  const [availableRoles, setAvailableRoles] = useState<UserRole[]>([]);

  /**
   * Determina la ruta de redirección según el rol
   */
  const getRedirectPath = (role: UserRole): string => {
    switch (role) {
      case 'admin':
        return '/admin/dashboard';
      case 'docente':
        return '/docente/dashboard';
      case 'estudiante':
        return '/estudiante/dashboard';
      case 'tutor':
      default:
        return '/dashboard';
    }
  };

  /**
   * Maneja la selección de rol cuando el usuario tiene múltiples roles
   */
  const handleRoleSelection = (role: UserRole) => {
    setSelectedRole(role);
    setShowRoleSelector(false);
    router.push(getRedirectPath(role));
  };
>>>>>>> 781b024c

  const handleSubmit = async (e: FormEvent<HTMLFormElement>): Promise<void> => {
    e.preventDefault();
    setError(null);
    setIsSubmitting(true);

    try {
<<<<<<< HEAD
      await login(email, password);

      // Redirigir a la página guardada o al dashboard
      const redirectTo = sessionStorage.getItem('redirectAfterLogin') || '/admin/studio';
      sessionStorage.removeItem('redirectAfterLogin');
      router.push(redirectTo);
    } catch {
      setError('Credenciales inválidas. Verifica tu email y contraseña.');
=======
      const result: LoginResult = await login(email, password);

      // Verificar si se requiere MFA
      if (!result.success && result.mfaRequired) {
        // Redirigir a página MFA (TODO: implementar)
        setError('Se requiere verificación MFA. Contacte al administrador.');
        setLoading(false);
        return;
      }

      // Login exitoso
      if (result.success) {
        const { user, roles } = result;

        // Si tiene múltiples roles, mostrar selector
        if (roles.length > 1) {
          setAvailableRoles(roles);
          setShowRoleSelector(true);
          setLoading(false);
          return;
        }

        // Si solo tiene un rol, redirigir directamente
        const primaryRole = roles[0] ?? user.role;
        setSelectedRole(primaryRole);
        router.push(getRedirectPath(primaryRole));
      }
    } catch (err) {
      if (err instanceof Error) {
        setError(err.message);
      } else {
        setError('Error al iniciar sesión');
      }
>>>>>>> 781b024c
    } finally {
      setIsSubmitting(false);
    }
  };

  return (
    <div className="flex min-h-screen items-center justify-center bg-gradient-to-br from-slate-900 via-slate-800 to-slate-900">
      <div className="w-full max-w-md p-8">
        {/* Logo/Header */}
        <div className="mb-8 text-center">
          <div className="mx-auto mb-4 flex h-16 w-16 items-center justify-center rounded-2xl bg-gradient-to-br from-orange-500 to-amber-500 shadow-lg shadow-orange-500/30">
            <span className="text-3xl">🧮</span>
          </div>
          <h1 className="text-2xl font-bold text-white">Mateatletas Studio</h1>
          <p className="mt-2 text-sm text-white/50">Inicia sesión para continuar</p>
        </div>

        {/* Credenciales de desarrollo */}
        <div className="mb-6 rounded-lg border border-amber-500/30 bg-amber-500/10 p-4">
          <p className="text-xs font-medium text-amber-400">Credenciales de desarrollo:</p>
          <p className="mt-1 font-mono text-sm text-amber-300">admin@mateatletas.com</p>
          <p className="font-mono text-sm text-amber-300">Admin123!</p>
        </div>

        {/* Form */}
        <form onSubmit={handleSubmit} className="space-y-4">
          {/* Error */}
          {error && (
            <div className="flex items-center gap-2 rounded-lg border border-red-500/30 bg-red-500/10 p-3 text-sm text-red-400">
              <AlertCircle className="h-4 w-4 flex-shrink-0" />
              <span>{error}</span>
            </div>
          )}

          {/* Email */}
          <div>
            <label htmlFor="email" className="mb-1.5 block text-sm font-medium text-white/70">
              Email
            </label>
            <div className="relative">
              <Mail className="absolute left-3 top-1/2 h-5 w-5 -translate-y-1/2 text-white/30" />
              <input
                id="email"
                type="email"
                value={email}
                onChange={(e) => setEmail(e.target.value)}
                placeholder="admin@mateatletas.com"
                required
                className="w-full rounded-lg border border-white/10 bg-white/5 py-3 pl-10 pr-4 text-white placeholder:text-white/30 focus:border-orange-500/50 focus:outline-none focus:ring-1 focus:ring-orange-500/50"
              />
            </div>
          </div>

<<<<<<< HEAD
          {/* Password */}
          <div>
            <label htmlFor="password" className="mb-1.5 block text-sm font-medium text-white/70">
              Contraseña
            </label>
            <div className="relative">
              <Lock className="absolute left-3 top-1/2 h-5 w-5 -translate-y-1/2 text-white/30" />
              <input
                id="password"
                type="password"
                value={password}
                onChange={(e) => setPassword(e.target.value)}
                placeholder="••••••••"
                required
                className="w-full rounded-lg border border-white/10 bg-white/5 py-3 pl-10 pr-4 text-white placeholder:text-white/30 focus:border-orange-500/50 focus:outline-none focus:ring-1 focus:ring-orange-500/50"
              />
            </div>
=======
                  {/* Footer Links */}
                  <div className="mt-8 pt-6 border-t border-white/10 text-center space-y-3">
                    <p className="text-sm text-white/60">
                      ¿No tienes cuenta?{' '}
                      <Link
                        href="/register"
                        className="text-[#0ea5e9] hover:text-[#10b981] transition-colors font-bold"
                      >
                        Crear cuenta
                      </Link>
                    </p>
                    <div className="flex items-center justify-center gap-4 text-xs text-white/40">
                      <Link href="/estudiante-login" className="hover:text-white transition-colors">
                        Soy Estudiante
                      </Link>
                    </div>
                  </div>
                </div>
              </div>
            </motion.div>
>>>>>>> 781b024c
          </div>

          {/* Submit */}
          <button
            type="submit"
            disabled={isLoading}
            className="flex w-full items-center justify-center gap-2 rounded-lg bg-gradient-to-r from-orange-500 to-amber-500 py-3 font-semibold text-white shadow-lg shadow-orange-500/30 transition-all hover:from-orange-600 hover:to-amber-600 disabled:cursor-not-allowed disabled:opacity-50"
          >
            {isLoading ? (
              <>
                <Loader2 className="h-5 w-5 animate-spin" />
                Iniciando sesión...
              </>
            ) : (
              'Iniciar sesión'
            )}
          </button>
        </form>
      </div>

      {/* Role Selector Modal */}
      {showRoleSelector && (
        <RoleSelectorModal
          roles={availableRoles}
          onSelectRole={handleRoleSelection}
        />
      )}
    </div>
  );
}<|MERGE_RESOLUTION|>--- conflicted
+++ resolved
@@ -1,21 +1,7 @@
 'use client';
 
-import React, { useState, FormEvent } from 'react';
+import { useState } from 'react';
 import { useRouter } from 'next/navigation';
-<<<<<<< HEAD
-import { Loader2, Lock, Mail, AlertCircle } from 'lucide-react';
-import { useAuthStore } from '@/store/auth.store';
-
-export default function LoginPage(): React.ReactElement {
-  const router = useRouter();
-  const { login, isLoading: storeLoading } = useAuthStore();
-  const [email, setEmail] = useState('');
-  const [password, setPassword] = useState('');
-  const [error, setError] = useState<string | null>(null);
-  const [isSubmitting, setIsSubmitting] = useState(false);
-
-  const isLoading = storeLoading || isSubmitting;
-=======
 import Link from 'next/link';
 import { motion } from 'framer-motion';
 import {
@@ -73,24 +59,13 @@
     setShowRoleSelector(false);
     router.push(getRedirectPath(role));
   };
->>>>>>> 781b024c
-
-  const handleSubmit = async (e: FormEvent<HTMLFormElement>): Promise<void> => {
+
+  const handleLogin = async (e: React.FormEvent) => {
     e.preventDefault();
-    setError(null);
-    setIsSubmitting(true);
+    setError('');
+    setLoading(true);
 
     try {
-<<<<<<< HEAD
-      await login(email, password);
-
-      // Redirigir a la página guardada o al dashboard
-      const redirectTo = sessionStorage.getItem('redirectAfterLogin') || '/admin/studio';
-      sessionStorage.removeItem('redirectAfterLogin');
-      router.push(redirectTo);
-    } catch {
-      setError('Credenciales inválidas. Verifica tu email y contraseña.');
-=======
       const result: LoginResult = await login(email, password);
 
       // Verificar si se requiere MFA
@@ -124,79 +99,209 @@
       } else {
         setError('Error al iniciar sesión');
       }
->>>>>>> 781b024c
     } finally {
-      setIsSubmitting(false);
+      setLoading(false);
     }
   };
 
   return (
-    <div className="flex min-h-screen items-center justify-center bg-gradient-to-br from-slate-900 via-slate-800 to-slate-900">
-      <div className="w-full max-w-md p-8">
-        {/* Logo/Header */}
-        <div className="mb-8 text-center">
-          <div className="mx-auto mb-4 flex h-16 w-16 items-center justify-center rounded-2xl bg-gradient-to-br from-orange-500 to-amber-500 shadow-lg shadow-orange-500/30">
-            <span className="text-3xl">🧮</span>
-          </div>
-          <h1 className="text-2xl font-bold text-white">Mateatletas Studio</h1>
-          <p className="mt-2 text-sm text-white/50">Inicia sesión para continuar</p>
-        </div>
-
-        {/* Credenciales de desarrollo */}
-        <div className="mb-6 rounded-lg border border-amber-500/30 bg-amber-500/10 p-4">
-          <p className="text-xs font-medium text-amber-400">Credenciales de desarrollo:</p>
-          <p className="mt-1 font-mono text-sm text-amber-300">admin@mateatletas.com</p>
-          <p className="font-mono text-sm text-amber-300">Admin123!</p>
-        </div>
-
-        {/* Form */}
-        <form onSubmit={handleSubmit} className="space-y-4">
-          {/* Error */}
-          {error && (
-            <div className="flex items-center gap-2 rounded-lg border border-red-500/30 bg-red-500/10 p-3 text-sm text-red-400">
-              <AlertCircle className="h-4 w-4 flex-shrink-0" />
-              <span>{error}</span>
-            </div>
-          )}
-
-          {/* Email */}
-          <div>
-            <label htmlFor="email" className="mb-1.5 block text-sm font-medium text-white/70">
-              Email
-            </label>
-            <div className="relative">
-              <Mail className="absolute left-3 top-1/2 h-5 w-5 -translate-y-1/2 text-white/30" />
-              <input
-                id="email"
-                type="email"
-                value={email}
-                onChange={(e) => setEmail(e.target.value)}
-                placeholder="admin@mateatletas.com"
-                required
-                className="w-full rounded-lg border border-white/10 bg-white/5 py-3 pl-10 pr-4 text-white placeholder:text-white/30 focus:border-orange-500/50 focus:outline-none focus:ring-1 focus:ring-orange-500/50"
-              />
-            </div>
-          </div>
-
-<<<<<<< HEAD
-          {/* Password */}
-          <div>
-            <label htmlFor="password" className="mb-1.5 block text-sm font-medium text-white/70">
-              Contraseña
-            </label>
-            <div className="relative">
-              <Lock className="absolute left-3 top-1/2 h-5 w-5 -translate-y-1/2 text-white/30" />
-              <input
-                id="password"
-                type="password"
-                value={password}
-                onChange={(e) => setPassword(e.target.value)}
-                placeholder="••••••••"
-                required
-                className="w-full rounded-lg border border-white/10 bg-white/5 py-3 pl-10 pr-4 text-white placeholder:text-white/30 focus:border-orange-500/50 focus:outline-none focus:ring-1 focus:ring-orange-500/50"
-              />
-            </div>
-=======
+    <div className="relative min-h-screen overflow-hidden bg-black">
+      {/* Cosmos Background */}
+      <div className="absolute inset-0 z-0">
+        <div className="absolute top-20 left-20 w-96 h-96 bg-[#0ea5e9]/20 rounded-full blur-[120px] animate-pulse" />
+        <div className="absolute bottom-20 right-20 w-96 h-96 bg-[#10b981]/20 rounded-full blur-[120px] animate-pulse" />
+        <div className="absolute top-1/2 left-1/2 -translate-x-1/2 -translate-y-1/2 w-96 h-96 bg-[#8b5cf6]/10 rounded-full blur-[120px]" />
+
+        {/* Floating orbs */}
+        <motion.div
+          className="absolute top-40 right-1/4 w-96 h-96 bg-[#10b981]/30 rounded-full blur-[120px]"
+          animate={{
+            y: [0, -40, 0],
+            x: [0, 30, 0],
+          }}
+          transition={{
+            duration: 8,
+            repeat: Infinity,
+            ease: "easeInOut"
+          }}
+        />
+        <motion.div
+          className="absolute bottom-40 left-1/4 w-96 h-96 bg-[#0ea5e9]/30 rounded-full blur-[120px]"
+          animate={{
+            y: [0, 40, 0],
+            x: [0, -30, 0],
+          }}
+          transition={{
+            duration: 10,
+            repeat: Infinity,
+            ease: "easeInOut"
+          }}
+        />
+
+        <div
+          className="absolute inset-0 opacity-20"
+          style={{
+            backgroundImage: `
+              linear-gradient(to right, rgba(14, 165, 233, 0.1) 1px, transparent 1px),
+              linear-gradient(to bottom, rgba(14, 165, 233, 0.1) 1px, transparent 1px)
+            `,
+            backgroundSize: '50px 50px',
+          }}
+        />
+      </div>
+
+      {/* Main Content */}
+      <div className="relative z-10 min-h-screen flex items-center justify-center px-6 py-12">
+        <div className="w-full max-w-6xl">
+          <div className="grid grid-cols-1 lg:grid-cols-2 gap-12 items-center">
+            {/* Left Side - Message */}
+            <motion.div
+              initial={{ opacity: 0, x: -30 }}
+              animate={{ opacity: 1, x: 0 }}
+              transition={{ duration: 0.6 }}
+              className="text-center lg:text-left"
+            >
+              <div className="inline-flex items-center gap-2 px-5 py-2 rounded-full bg-gradient-to-r from-[#0ea5e9]/20 to-[#10b981]/20 border border-[#0ea5e9]/30 mb-8">
+                <Heart className="w-4 h-4 text-[#0ea5e9] animate-pulse" />
+                <span className="text-xs font-black text-[#0ea5e9] uppercase tracking-widest">
+                  Portal Familias
+                </span>
+              </div>
+
+              <h1 className="text-5xl md:text-7xl font-black text-white mb-6 leading-tight">
+                BIENVENIDO
+                <br />
+                <span className="title-gradient">DE VUELTA</span>
+              </h1>
+
+              <p className="text-xl text-white/70 mb-8 leading-relaxed">
+                Accede al panel para seguir el progreso de tus hijos,
+                <br />
+                gestionar cursos y estar al día con todo.
+              </p>
+
+              <div className="grid grid-cols-3 gap-4 max-w-md mx-auto lg:mx-0">
+                {[
+                  { icon: Users, label: 'Mis Hijos' },
+                  { icon: Shield, label: 'Seguro' },
+                  { icon: Heart, label: 'Confiable' },
+                ].map((item, i) => (
+                  <motion.div
+                    key={i}
+                    initial={{ opacity: 0, y: 20 }}
+                    animate={{ opacity: 1, y: 0 }}
+                    transition={{ delay: 0.3 + i * 0.1 }}
+                    className="card-glass p-4 rounded-2xl border border-white/10 text-center"
+                  >
+                    <item.icon className="w-8 h-8 text-[#0ea5e9] mx-auto mb-2" />
+                    <div className="text-xs text-white/50">{item.label}</div>
+                  </motion.div>
+                ))}
+              </div>
+            </motion.div>
+
+            {/* Right Side - Login Form */}
+            <motion.div
+              initial={{ opacity: 0, x: 30 }}
+              animate={{ opacity: 1, x: 0 }}
+              transition={{ duration: 0.6 }}
+            >
+              <div className="relative card-glass rounded-3xl border-2 border-white/10 p-10">
+                <div className="absolute inset-0 bg-gradient-to-br from-[#0ea5e9]/5 to-[#10b981]/5 rounded-3xl pointer-events-none" />
+
+                <div className="relative z-10">
+                  {/* Header */}
+                  <div className="text-center mb-8">
+                    <div className="inline-flex items-center justify-center w-16 h-16 rounded-2xl bg-gradient-to-br from-[#0ea5e9] to-[#10b981] mb-4 shadow-2xl">
+                      <Heart className="w-8 h-8 text-white" />
+                    </div>
+                    <h2 className="text-3xl font-black text-white mb-2">Ingreso Familias</h2>
+                    <p className="text-white/60">Ingresa con tu email y contraseña</p>
+                  </div>
+
+                  {/* Login Form */}
+                  <form onSubmit={handleLogin} className="space-y-6">
+                    {/* Email Field */}
+                    <div>
+                      <label className="block text-sm font-bold text-white/80 mb-2">
+                        Email
+                      </label>
+                      <div className="relative">
+                        <div className="absolute inset-y-0 left-4 flex items-center pointer-events-none">
+                          <Mail className="w-5 h-5 text-[#0ea5e9]" />
+                        </div>
+                        <input
+                          type="email"
+                          value={email}
+                          onChange={(e) => setEmail(e.target.value)}
+                          className="w-full pl-12 pr-4 py-4 bg-black/30 border-2 border-white/10 rounded-2xl text-white placeholder-white/40 focus:outline-none focus:border-[#0ea5e9] transition-all"
+                          placeholder="tu@email.com"
+                          required
+                          disabled={loading}
+                        />
+                      </div>
+                    </div>
+
+                    {/* Password Field */}
+                    <div>
+                      <label className="block text-sm font-bold text-white/80 mb-2">
+                        Contraseña
+                      </label>
+                      <div className="relative">
+                        <div className="absolute inset-y-0 left-4 flex items-center pointer-events-none">
+                          <Lock className="w-5 h-5 text-[#0ea5e9]" />
+                        </div>
+                        <input
+                          type={showPassword ? 'text' : 'password'}
+                          value={password}
+                          onChange={(e) => setPassword(e.target.value)}
+                          className="w-full pl-12 pr-12 py-4 bg-black/30 border-2 border-white/10 rounded-2xl text-white placeholder-white/40 focus:outline-none focus:border-[#0ea5e9] transition-all"
+                          placeholder="Tu contraseña"
+                          required
+                          disabled={loading}
+                        />
+                        <button
+                          type="button"
+                          onClick={() => setShowPassword(!showPassword)}
+                          className="absolute inset-y-0 right-4 flex items-center text-white/40 hover:text-white transition-colors"
+                          disabled={loading}
+                        >
+                          {showPassword ? <EyeOff className="w-5 h-5" /> : <Eye className="w-5 h-5" />}
+                        </button>
+                      </div>
+                    </div>
+
+                    {/* Error Message */}
+                    {error && (
+                      <motion.div
+                        initial={{ opacity: 0, y: -10 }}
+                        animate={{ opacity: 1, y: 0 }}
+                        className="p-4 bg-red-500/10 border border-red-500/30 rounded-xl"
+                      >
+                        <p className="text-sm text-red-400 text-center">{error}</p>
+                      </motion.div>
+                    )}
+
+                    {/* Login Button */}
+                    <button
+                      type="submit"
+                      disabled={loading}
+                      className="w-full btn-pulse flex items-center justify-center gap-3"
+                    >
+                      {loading ? (
+                        <>
+                          <div className="w-5 h-5 border-2 border-white/30 border-t-white rounded-full animate-spin" />
+                          <span>Ingresando...</span>
+                        </>
+                      ) : (
+                        <>
+                          <LogIn className="w-5 h-5" />
+                          <span>INGRESAR</span>
+                        </>
+                      )}
+                    </button>
+                  </form>
+
                   {/* Footer Links */}
                   <div className="mt-8 pt-6 border-t border-white/10 text-center space-y-3">
                     <p className="text-sm text-white/60">
@@ -217,25 +322,23 @@
                 </div>
               </div>
             </motion.div>
->>>>>>> 781b024c
           </div>
 
-          {/* Submit */}
-          <button
-            type="submit"
-            disabled={isLoading}
-            className="flex w-full items-center justify-center gap-2 rounded-lg bg-gradient-to-r from-orange-500 to-amber-500 py-3 font-semibold text-white shadow-lg shadow-orange-500/30 transition-all hover:from-orange-600 hover:to-amber-600 disabled:cursor-not-allowed disabled:opacity-50"
+          {/* Back to Home */}
+          <motion.div
+            initial={{ opacity: 0 }}
+            animate={{ opacity: 1 }}
+            transition={{ delay: 0.8 }}
+            className="text-center mt-12"
           >
-            {isLoading ? (
-              <>
-                <Loader2 className="h-5 w-5 animate-spin" />
-                Iniciando sesión...
-              </>
-            ) : (
-              'Iniciar sesión'
-            )}
-          </button>
-        </form>
+            <Link
+              href="/"
+              className="inline-flex items-center gap-2 text-white/60 hover:text-white transition-colors"
+            >
+              <span className="text-sm">← Volver al inicio</span>
+            </Link>
+          </motion.div>
+        </div>
       </div>
 
       {/* Role Selector Modal */}
