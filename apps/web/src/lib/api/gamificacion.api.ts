--- conflicted
+++ resolved
@@ -1,5 +1,4 @@
 import apiClient from '../axios';
-<<<<<<< HEAD
 import { rankingResponseSchema, type RankingResponse } from '@/lib/schemas/ranking.schema';
 
 export interface ProximaClase {
@@ -120,40 +119,6 @@
   claseId?: string;
   contexto?: string;
 }
-=======
-import {
-  dashboardGamificacionSchema,
-  logrosListSchema,
-  puntosSchema,
-  rankingSchema,
-  progresoRutaListSchema,
-  accionesPuntuablesListSchema,
-  puntosObtenidosListSchema,
-  otorgarPuntosSchema,
-  type DashboardGamificacion,
-  type Logro,
-  type Puntos,
-  type Ranking,
-  type ProgresoRuta,
-  type AccionPuntuable,
-  type PuntoObtenido,
-  type OtorgarPuntosInput,
-  type ProximaClase,
-} from '@mateatletas/contracts';
-
-export type {
-  ProximaClase,
-  Logro,
-  Puntos,
-  Ranking,
-  AccionPuntuable,
-  PuntoObtenido,
-};
-
-export type DashboardData = DashboardGamificacion;
-export type Progreso = ProgresoRuta;
-export type OtorgarPuntosData = OtorgarPuntosInput;
->>>>>>> 7e799991
 
 export const gamificacionApi = {
   /**
@@ -185,11 +150,7 @@
    */
   getRanking: async (estudianteId: string): Promise<Ranking> => {
     const response = await apiClient.get(`/gamificacion/ranking/${estudianteId}`);
-<<<<<<< HEAD
     return rankingResponseSchema.parse(response);
-=======
-    return rankingSchema.parse(response);
->>>>>>> 7e799991
   },
 
   /**
