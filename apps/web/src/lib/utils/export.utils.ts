/**
 * Utilidades profesionales para exportación de datos
 * Soporta CSV, Excel y PDF
 */

import * as XLSX from 'xlsx';
import jsPDF from 'jspdf';
import autoTable from 'jspdf-autotable';
import type { ClaseListado } from '@/types/admin-clases.types';

/**
 * Type for exportable data records
 */
export type ExportableData = Record<string, string | number | boolean | null | undefined>;

/**
 * Exporta datos a archivo Excel (.xlsx)
 */
export const exportToExcel = (data: ExportableData[], filename: string, sheetName = 'Datos') => {
  try {
    // Crear workbook
    const wb = XLSX.utils.book_new();

    // Convertir datos a worksheet
    const ws = XLSX.utils.json_to_sheet(data);

    // Agregar worksheet al workbook
    XLSX.utils.book_append_sheet(wb, ws, sheetName);

    // Generar archivo
    XLSX.writeFile(wb, `${filename}.xlsx`);

    return { success: true, message: 'Archivo Excel generado exitosamente' };
  } catch (error: unknown) {
    console.error('Error al exportar a Excel:', error);
    return { success: false, message: 'Error al generar archivo Excel' };
  }
};

/**
 * Exporta datos a archivo CSV
 */
export const exportToCSV = (data: ExportableData[], filename: string) => {
  try {
    // Convertir a worksheet y luego a CSV
    const ws = XLSX.utils.json_to_sheet(data);
    const csv = XLSX.utils.sheet_to_csv(ws);

    // Crear blob y descargar
    const blob = new Blob([csv], { type: 'text/csv;charset=utf-8;' });
    const link = document.createElement('a');
    const url = URL.createObjectURL(blob);

    link.setAttribute('href', url);
    link.setAttribute('download', `${filename}.csv`);
    link.style.visibility = 'hidden';

    document.body.appendChild(link);
    link.click();
    document.body.removeChild(link);

    return { success: true, message: 'Archivo CSV generado exitosamente' };
  } catch (error: unknown) {
    console.error('Error al exportar a CSV:', error);
    return { success: false, message: 'Error al generar archivo CSV' };
  }
};

/**
 * Exporta datos a PDF con tabla
 */
export const exportToPDF = (
  data: ExportableData[],
  filename: string,
  title: string,
  columns: { header: string; dataKey: string }[]
) => {
  try {
    const doc = new jsPDF();

    // Agregar título
    doc.setFontSize(18);
    doc.setTextColor(42, 26, 94); // Color #2a1a5e
    doc.text(title, 14, 20);

    // Agregar fecha de generación
    doc.setFontSize(10);
    doc.setTextColor(100);
    doc.text(`Generado: ${new Date().toLocaleDateString('es-ES', {
      year: 'numeric',
      month: 'long',
      day: 'numeric',
      hour: '2-digit',
      minute: '2-digit'
    })}`, 14, 28);

    // Agregar tabla
    autoTable(doc, {
      startY: 35,
      head: [columns.map(col => col.header)],
      body: data.map(row => columns.map(col => row[col.dataKey] || '-')),
      theme: 'grid',
      headStyles: {
        fillColor: [255, 107, 53], // Color #ff6b35
        textColor: 255,
        fontStyle: 'bold'
      },
      alternateRowStyles: {
        fillColor: [255, 249, 230] // Color #fff9e6
      },
      margin: { top: 35 }
    });

    // Guardar PDF
    doc.save(`${filename}.pdf`);

    return { success: true, message: 'Archivo PDF generado exitosamente' };
  } catch (error: unknown) {
    console.error('Error al exportar a PDF:', error);
    return { success: false, message: 'Error al generar archivo PDF' };
  }
};

/**
 * Exporta gráfico a imagen PNG
 */
export const exportChartToPNG = (chartElement: HTMLElement, filename: string) => {
  try {
    // Usar html2canvas para capturar el gráfico
    import('html2canvas').then((html2canvas) => {
      html2canvas.default(chartElement).then((canvas) => {
        const link = document.createElement('a');
        link.download = `${filename}.png`;
        link.href = canvas.toDataURL();
        link.click();
      });
    });

    return { success: true, message: 'Imagen generada exitosamente' };
  } catch (error: unknown) {
    console.error('Error al exportar gráfico:', error);
    return { success: false, message: 'Error al generar imagen' };
  }
};

/**
 * Formatea datos de usuarios para exportación
 */
export const formatUsersForExport = (users: {
  id: string;
  nombre: string;
  apellido: string;
  email: string;
  role: string;
  createdAt: string;
  activo: boolean;
}[]): ExportableData[] => {
  return users.map((user) => ({
    'ID': user.id,
    'Nombre': `${user.nombre} ${user.apellido}`.trim(),
    'Email': user.email,
    'Rol': user.role,
    'Fecha de Registro': new Date(user.createdAt).toLocaleDateString('es-ES'),
    'Estado': user.activo ? 'Activo' : 'Inactivo'
  }));
};

/**
 * Formatea datos de clases para exportación
 */
<<<<<<< HEAD
export const formatClassesForExport = (classes: ClaseListado[]) => {
  return classes.map((clase) => ({
    'ID': clase.id,
    'Ruta Curricular': clase.ruta_curricular?.nombre || '-',
    'Docente': `${clase.docente?.user?.nombre || clase.docente?.nombre || ''} ${clase.docente?.user?.apellido || clase.docente?.apellido || ''}`.trim() || '-',
=======
export const formatClassesForExport = (classes: {
  id: string;
  fecha_hora_inicio: string;
  duracion_minutos: number;
  cupo_maximo: number;
  cupo_disponible: number;
  estado: string;
  ruta_curricular?: { nombre: string };
  docente?: { user?: { nombre: string; apellido: string } };
}[]): ExportableData[] => {
  return classes.map((clase) => ({
    'ID': clase.id,
    'Ruta Curricular': clase.ruta_curricular?.nombre ?? '-',
    'Docente': clase.docente?.user ? `${clase.docente.user.nombre} ${clase.docente.user.apellido}`.trim() : '-',
>>>>>>> 8e86a1a3
    'Fecha': new Date(clase.fecha_hora_inicio).toLocaleDateString('es-ES'),
    'Hora': new Date(clase.fecha_hora_inicio).toLocaleTimeString('es-ES', { hour: '2-digit', minute: '2-digit' }),
    'Duración (min)': clase.duracion_minutos,
    'Cupos Ocupados': clase.cupo_maximo - (clase.cupo_disponible ?? 0),
    'Cupos Máximos': clase.cupo_maximo,
    'Estado': clase.estado
  }));
};

/**
 * Formatea datos de productos para exportación
 */
export const formatProductsForExport = (products: ExportableData[]) => {
  return products.map(product => ({
    'ID': product.id,
    'Nombre': product.nombre,
    'Tipo': product.tipo,
    'Precio': `$${(product.precio || 0).toLocaleString()}`,
    'Descripción': product.descripcion || '-',
    'Estado': product.activo ? 'Activo' : 'Inactivo',
    'Fecha Inicio': product.fecha_inicio ? new Date(String(product.fecha_inicio)).toLocaleDateString('es-ES') : '-',
    'Fecha Fin': product.fecha_fin ? new Date(String(product.fecha_fin)).toLocaleDateString('es-ES') : '-',
    'Cupo Máximo': product.cupo_maximo || '-',
    'Duración (meses)': product.duracion_meses || '-'
  }));
};

/**
 * Genera reporte completo del sistema en PDF
 */
export const generateSystemReport = (data: {
  users: ExportableData[];
  classes: ExportableData[];
  products: ExportableData[];
  stats: {
    totalUsuarios?: number;
    totalTutores?: number;
    totalDocentes?: number;
    totalEstudiantes?: number;
    totalClases?: number;
    clasesActivas?: number;
    totalProductos?: number;
    ingresosTotal?: number;
  };
}) => {
  try {
    const doc = new jsPDF();
    let yPosition = 20;

    // Portada
    doc.setFontSize(24);
    doc.setTextColor(255, 107, 53);
    doc.text('Reporte del Sistema', 105, yPosition, { align: 'center' });
    yPosition += 10;

    doc.setFontSize(16);
    doc.setTextColor(42, 26, 94);
    doc.text('Mateatletas - Admin Panel', 105, yPosition, { align: 'center' });
    yPosition += 15;

    doc.setFontSize(12);
    doc.setTextColor(100);
    doc.text(`Generado: ${new Date().toLocaleString('es-ES')}`, 105, yPosition, { align: 'center' });
    yPosition += 20;

    // Resumen Ejecutivo
    doc.setFontSize(14);
    doc.setTextColor(42, 26, 94);
    doc.text('Resumen Ejecutivo', 14, yPosition);
    yPosition += 10;

    doc.setFontSize(11);
    doc.setTextColor(60);
    doc.text(`Total de Usuarios: ${data.users.length}`, 20, yPosition);
    yPosition += 7;
    doc.text(`Total de Clases: ${data.classes.length}`, 20, yPosition);
    yPosition += 7;
    doc.text(`Total de Productos: ${data.products.length}`, 20, yPosition);
    yPosition += 7;
    doc.text(`Clases Activas: ${data.classes.filter((c) => c.estado === 'Programada').length}`, 20, yPosition);
    yPosition += 7;
    doc.text(`Productos Activos: ${data.products.filter((p) => p.activo).length}`, 20, yPosition);
    yPosition += 15;

    // Nueva página para usuarios
    doc.addPage();
    yPosition = 20;

    doc.setFontSize(16);
    doc.setTextColor(42, 26, 94);
    doc.text('Usuarios del Sistema', 14, yPosition);
    yPosition += 10;

    // Tabla de usuarios (primeros 50)
    const usersData = formatUsersForExport(data.users.slice(0, 50));
    autoTable(doc, {
      startY: yPosition,
      head: [['Nombre', 'Email', 'Rol', 'Registro']],
      body: usersData.map(u => [u.Nombre, u.Email, u.Rol, u['Fecha de Registro']]),
      theme: 'grid',
      headStyles: { fillColor: [255, 107, 53] },
    });

    // Nueva página para clases
    doc.addPage();
    yPosition = 20;

    doc.setFontSize(16);
    doc.setTextColor(42, 26, 94);
    doc.text('Clases Programadas', 14, yPosition);
    yPosition += 10;

    const classesData = formatClassesForExport(data.classes.slice(0, 50));
    autoTable(doc, {
      startY: yPosition,
      head: [['Ruta', 'Docente', 'Fecha', 'Cupos', 'Estado']],
      body: classesData.map(c => [
        c['Ruta Curricular'],
        c.Docente,
        c.Fecha,
        `${c['Cupos Ocupados']}/${c['Cupos Máximos']}`,
        c.Estado
      ]),
      theme: 'grid',
      headStyles: { fillColor: [255, 107, 53] },
    });

    // Guardar
    doc.save(`reporte-sistema-${new Date().getTime()}.pdf`);

    return { success: true, message: 'Reporte completo generado exitosamente' };
  } catch (error: unknown) {
    console.error('Error al generar reporte:', error);
    return { success: false, message: 'Error al generar reporte' };
  }
};<|MERGE_RESOLUTION|>--- conflicted
+++ resolved
@@ -168,28 +168,11 @@
 /**
  * Formatea datos de clases para exportación
  */
-<<<<<<< HEAD
 export const formatClassesForExport = (classes: ClaseListado[]) => {
   return classes.map((clase) => ({
     'ID': clase.id,
     'Ruta Curricular': clase.ruta_curricular?.nombre || '-',
     'Docente': `${clase.docente?.user?.nombre || clase.docente?.nombre || ''} ${clase.docente?.user?.apellido || clase.docente?.apellido || ''}`.trim() || '-',
-=======
-export const formatClassesForExport = (classes: {
-  id: string;
-  fecha_hora_inicio: string;
-  duracion_minutos: number;
-  cupo_maximo: number;
-  cupo_disponible: number;
-  estado: string;
-  ruta_curricular?: { nombre: string };
-  docente?: { user?: { nombre: string; apellido: string } };
-}[]): ExportableData[] => {
-  return classes.map((clase) => ({
-    'ID': clase.id,
-    'Ruta Curricular': clase.ruta_curricular?.nombre ?? '-',
-    'Docente': clase.docente?.user ? `${clase.docente.user.nombre} ${clase.docente.user.apellido}`.trim() : '-',
->>>>>>> 8e86a1a3
     'Fecha': new Date(clase.fecha_hora_inicio).toLocaleDateString('es-ES'),
     'Hora': new Date(clase.fecha_hora_inicio).toLocaleTimeString('es-ES', { hour: '2-digit', minute: '2-digit' }),
     'Duración (min)': clase.duracion_minutos,
