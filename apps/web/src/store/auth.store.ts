--- conflicted
+++ resolved
@@ -55,36 +55,18 @@
   mfaPending: LoginMfaRequiredResponse | null; // Estado MFA pendiente
 
   // Acciones
-<<<<<<< HEAD
-  login: (_email: string, _password: string) => Promise<User>;
-  loginEstudiante: (_username: string, _password: string) => Promise<void>;
-=======
   login: (_email: string, _password: string) => Promise<LoginResult>;
   loginEstudiante: (_username: string, _password: string) => Promise<User>;
->>>>>>> 781b024c
   register: (_data: RegisterData) => Promise<void>;
   logout: () => Promise<void>;
   checkAuth: () => Promise<void>;
   setUser: (_user: User) => void;
   setSelectedRole: (_role: UserRole) => void;
-<<<<<<< HEAD
-  cambiarPassword: (_passwordActual: string, _nuevaPassword: string) => Promise<void>;
-}
-
-/**
- * Tipo para el estado persistido en localStorage
- */
-interface PersistedAuthState {
-  user?: User | null;
-  token?: string | null;
-  selectedRole?: UserRole | null; // Legacy field, removed in v2
-=======
   clearMfaPending: () => void;
   cambiarPassword: (
     _passwordActual: string,
     _nuevaPassword: string,
   ) => Promise<void>;
->>>>>>> 781b024c
 }
 
 /**
@@ -354,7 +336,10 @@
        * @param nuevaPassword - Nueva contraseña
        * @throws Error si la contraseña actual es incorrecta
        */
-      cambiarPassword: async (passwordActual: string, nuevaPassword: string) => {
+      cambiarPassword: async (
+        passwordActual: string,
+        nuevaPassword: string,
+      ) => {
         set({ isLoading: true });
 
         try {
@@ -392,27 +377,16 @@
       }),
       // Migración automática cuando cambia la versión
       migrate: (persistedState: unknown, version: number) => {
-<<<<<<< HEAD
-        const state = persistedState as PersistedAuthState;
-        // Si la versión persistida es < 2, limpiar selectedRole del localStorage viejo
-        if (version < 2) {
-          // Eliminar selectedRole si existe en el estado viejo
-=======
         // Si la versión persistida es < 2, limpiar selectedRole del localStorage viejo
         if (version < 2) {
           // Eliminar selectedRole si existe en el estado viejo
           const state = persistedState as Record<string, unknown> | null;
->>>>>>> 781b024c
           if (state && 'selectedRole' in state) {
             delete state.selectedRole;
           }
           return state;
         }
-<<<<<<< HEAD
-        return state;
-=======
         return persistedState as Partial<AuthState>;
->>>>>>> 781b024c
       },
       // Callback después de rehidratar: calcular isAuthenticated basado en user
       onRehydrateStorage: () => (state) => {
