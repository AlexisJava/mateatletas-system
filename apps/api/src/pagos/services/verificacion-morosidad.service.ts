import { Injectable } from '@nestjs/common';
import { PrismaService } from '../../core/database/prisma.service';

@Injectable()
export class VerificacionMorosidadService {
  constructor(private prisma: PrismaService) {}

  private calcularFechaVencimiento(periodo: string): Date {
    const [anioStr, mesStr] = periodo.split('-');
    const anio = Number(anioStr);
    const mes = Number(mesStr);

    if (!anio || !mes || Number.isNaN(anio) || Number.isNaN(mes)) {
      throw new Error(`Periodo inválido para calcular vencimiento: ${periodo}`);
    }

    const fecha = new Date(anio, mes, 0);
    fecha.setHours(23, 59, 59, 999);

    return fecha;
  }

  /**
   * Verifica si un estudiante tiene pagos pendientes vencidos
   * @param estudianteId ID del estudiante
   * @returns true si el estudiante está moroso, false si está al día
   */
  async esEstudianteMoroso(estudianteId: string): Promise<boolean> {
    const hoy = new Date();

    const inscripcionesPendientes = await this.prisma.inscripcionMensual.findMany({
      where: {
        estudiante_id: estudianteId,
        estado_pago: { in: ['Pendiente', 'Vencido'] },
      },
      select: {
        fecha_vencimiento: true,
        periodo: true,
      },
    });

    return inscripcionesPendientes.some((inscripcion) => {
      const fechaVencimiento =
        inscripcion.fecha_vencimiento ??
        this.calcularFechaVencimiento(inscripcion.periodo);

      return fechaVencimiento.getTime() < hoy.getTime();
    });
  }

  /**
   * Verifica si un tutor tiene estudiantes con pagos pendientes vencidos
   * @param tutorId ID del tutor
   * @returns información sobre morosidad del tutor
  */
  async verificarMorosidadTutor(tutorId: string) {
    const hoy = new Date();

<<<<<<< HEAD
    const inscripcionesVencidas = await this.prisma.inscripcionMensual.findMany(
      {
        where: {
          tutor_id: tutorId,
          estado_pago: 'Pendiente',
          fecha_vencimiento: {
            lt: hoy,
          },
        },
        include: {
          estudiante: {
            select: {
              id: true,
              nombre: true,
              apellido: true,
            },
=======
    const inscripcionesPendientes = await this.prisma.inscripcionMensual.findMany({
      where: {
        tutor_id: tutorId,
        estado_pago: { in: ['Pendiente', 'Vencido'] },
      },
      include: {
        estudiante: {
          select: {
            id: true,
            nombre: true,
            apellido: true,
>>>>>>> babde6c9
          },
        },
        orderBy: {
          fecha_vencimiento: 'asc',
        },
      },
<<<<<<< HEAD
    );
=======
    });
>>>>>>> babde6c9

    const inscripcionesVencidas = inscripcionesPendientes
      .map((inscripcion) => {
        const fechaVencimiento =
          inscripcion.fecha_vencimiento ??
          this.calcularFechaVencimiento(inscripcion.periodo);

        return {
          ...inscripcion,
          fechaVencimiento,
        };
      })
      .filter((inscripcion) => inscripcion.fechaVencimiento.getTime() < hoy.getTime())
      .sort(
        (a, b) =>
          a.fechaVencimiento.getTime() - b.fechaVencimiento.getTime(),
      );

    const totalAdeudado = inscripcionesVencidas.reduce(
      (sum, inscripcion) => sum + Number(inscripcion.precio_final),
      0,
    );

    const estudiantesConDeuda = [
      ...new Set(inscripcionesVencidas.map((inscripcion) => inscripcion.estudiante_id)),
    ];

    return {
      tieneMorosidad: inscripcionesVencidas.length > 0,
      cantidadCuotasVencidas: inscripcionesVencidas.length,
      totalAdeudado,
      estudiantesAfectados: estudiantesConDeuda.length,
      detalleEstudiantes: inscripcionesVencidas.map((inscripcion) => ({
        estudianteId: inscripcion.estudiante.id,
        estudianteNombre: `${inscripcion.estudiante.nombre} ${inscripcion.estudiante.apellido}`,
        periodo: inscripcion.periodo,
        monto: Number(inscripcion.precio_final),
        fechaVencimiento: inscripcion.fechaVencimiento,
        diasVencido: Math.floor(
<<<<<<< HEAD
          (hoy.getTime() - insc.fecha_vencimiento!.getTime()) /
=======
          (hoy.getTime() - inscripcion.fechaVencimiento.getTime()) /
>>>>>>> babde6c9
            (1000 * 60 * 60 * 24),
        ),
      })),
    };
  }

  /**
   * Obtiene todos los estudiantes morosos del sistema
   * @returns lista de estudiantes con deudas vencidas
   */
  async obtenerEstudiantesMorosos() {
    const hoy = new Date();

    const estudiantesConDeuda = await this.prisma.estudiante.findMany({
      where: {
        inscripciones_mensuales: {
          some: {
            estado_pago: { in: ['Pendiente', 'Vencido'] },
          },
        },
      },
      include: {
        tutor: {
          select: {
            id: true,
            nombre: true,
            apellido: true,
            email: true,
            telefono: true,
          },
        },
        inscripciones_mensuales: {
          where: {
            estado_pago: { in: ['Pendiente', 'Vencido'] },
          },
        },
      },
    });

    return estudiantesConDeuda
      .map((estudiante) => {
        const inscripcionesVencidas = estudiante.inscripciones_mensuales
          .map((inscripcion) => {
            const fechaVencimiento =
              inscripcion.fecha_vencimiento ??
              this.calcularFechaVencimiento(inscripcion.periodo);

            return {
              ...inscripcion,
              fechaVencimiento,
            };
          })
          .filter(
            (inscripcion) => inscripcion.fechaVencimiento.getTime() < hoy.getTime(),
          )
          .sort(
            (a, b) =>
              a.fechaVencimiento.getTime() - b.fechaVencimiento.getTime(),
          );

        if (!inscripcionesVencidas.length) {
          return null;
        }

        return {
          id: estudiante.id,
          nombre: `${estudiante.nombre} ${estudiante.apellido}`,
          edad: estudiante.edad,
          tutor: {
            id: estudiante.tutor.id,
            nombre: `${estudiante.tutor.nombre} ${estudiante.tutor.apellido}`,
            email: estudiante.tutor.email,
            telefono: estudiante.tutor.telefono,
          },
          cuotasVencidas: inscripcionesVencidas.length,
          totalAdeudado: inscripcionesVencidas.reduce(
            (sum, inscripcion) => sum + Number(inscripcion.precio_final),
            0,
          ),
          detalleDeuda: inscripcionesVencidas.map((inscripcion) => ({
            periodo: inscripcion.periodo,
            monto: Number(inscripcion.precio_final),
            fechaVencimiento: inscripcion.fechaVencimiento,
            diasVencido: Math.floor(
              (hoy.getTime() - inscripcion.fechaVencimiento.getTime()) /
                (1000 * 60 * 60 * 24),
            ),
          })),
        };
      })
      .filter((estudiante): estudiante is NonNullable<typeof estudiante> => !!estudiante);
  }

  /**
   * Verifica si un estudiante puede acceder a la plataforma
   * @param estudianteId ID del estudiante
   * @returns objeto con información de acceso
   */
  async verificarAccesoEstudiante(estudianteId: string) {
    const esMoroso = await this.esEstudianteMoroso(estudianteId);

    if (!esMoroso) {
      return {
        permitirAcceso: true,
        mensaje: 'Estudiante al día con los pagos',
      };
    }

    const hoy = new Date();
    const inscripciones = await this.prisma.inscripcionMensual.findMany({
      where: {
        estudiante_id: estudianteId,
        estado_pago: { in: ['Pendiente', 'Vencido'] },
      },
    });

    const deudas = inscripciones
      .map((inscripcion) => {
        const fechaVencimiento =
          inscripcion.fecha_vencimiento ??
          this.calcularFechaVencimiento(inscripcion.periodo);

        return {
          ...inscripcion,
          fechaVencimiento,
        };
      })
      .filter((inscripcion) => inscripcion.fechaVencimiento.getTime() < hoy.getTime())
      .sort(
        (a, b) =>
          a.fechaVencimiento.getTime() - b.fechaVencimiento.getTime(),
      );

    const totalAdeudado = deudas.reduce(
      (sum, deuda) => sum + Number(deuda.precio_final),
      0,
    );

    return {
      permitirAcceso: false,
      mensaje: 'Acceso bloqueado por pagos pendientes',
      detalles: {
        cuotasVencidas: deudas.length,
        totalAdeudado,
        periodos: deudas.map((deuda) => deuda.periodo),
        primeraDeuda: deudas[0]?.periodo,
        fechaVencimientoMasAntigua: deudas[0]?.fechaVencimiento,
      },
    };
  }
}<|MERGE_RESOLUTION|>--- conflicted
+++ resolved
@@ -56,7 +56,6 @@
   async verificarMorosidadTutor(tutorId: string) {
     const hoy = new Date();
 
-<<<<<<< HEAD
     const inscripcionesVencidas = await this.prisma.inscripcionMensual.findMany(
       {
         where: {
@@ -73,30 +72,13 @@
               nombre: true,
               apellido: true,
             },
-=======
-    const inscripcionesPendientes = await this.prisma.inscripcionMensual.findMany({
-      where: {
-        tutor_id: tutorId,
-        estado_pago: { in: ['Pendiente', 'Vencido'] },
-      },
-      include: {
-        estudiante: {
-          select: {
-            id: true,
-            nombre: true,
-            apellido: true,
->>>>>>> babde6c9
           },
         },
         orderBy: {
           fecha_vencimiento: 'asc',
         },
       },
-<<<<<<< HEAD
     );
-=======
-    });
->>>>>>> babde6c9
 
     const inscripcionesVencidas = inscripcionesPendientes
       .map((inscripcion) => {
@@ -136,11 +118,7 @@
         monto: Number(inscripcion.precio_final),
         fechaVencimiento: inscripcion.fechaVencimiento,
         diasVencido: Math.floor(
-<<<<<<< HEAD
           (hoy.getTime() - insc.fecha_vencimiento!.getTime()) /
-=======
-          (hoy.getTime() - inscripcion.fechaVencimiento.getTime()) /
->>>>>>> babde6c9
             (1000 * 60 * 60 * 24),
         ),
       })),
