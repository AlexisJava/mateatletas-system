--- conflicted
+++ resolved
@@ -13,7 +13,6 @@
 import { MercadoPagoService } from './mercadopago.service';
 import { MockPagosService } from './mock-pagos.service';
 import { TipoProducto } from '@prisma/client';
-<<<<<<< HEAD
 import type {
   MercadoPagoPayment,
   ProcesarPagoInscripcionResult,
@@ -22,10 +21,6 @@
   ProcessedWebhookCache,
 } from './dto/mercadopago.types';
 import type { MercadoPagoWebhookDto } from './dto/mercadopago-webhook.dto';
-=======
-import { MercadoPagoWebhookDto } from './dto/mercadopago-webhook.dto';
-import { LoggerMetadata } from '../common/logger';
->>>>>>> 9df6493f
 
 /**
  * Servicio principal para gestionar pagos y membresías
@@ -267,26 +262,10 @@
    * 4. Rollback automático: Si falla algo, la transacción hace rollback
    * 5. Logging detallado: Trazabilidad completa para debugging
    */
-<<<<<<< HEAD
   async procesarWebhookMercadoPago(
     body: MercadoPagoWebhookDto,
   ): Promise<ProcesarWebhookResult> {
     this.logger.log('📩 Webhook recibido de MercadoPago');
-=======
-  private buildWebhookLogMetadata(
-    payload: MercadoPagoWebhookDto,
-  ): LoggerMetadata {
-    const liveModeValue = payload.live_mode;
-    let liveMode: boolean | string | undefined = liveModeValue;
-
-    if (typeof liveModeValue === 'string') {
-      if (liveModeValue.toLowerCase() === 'true') {
-        liveMode = true;
-      } else if (liveModeValue.toLowerCase() === 'false') {
-        liveMode = false;
-      }
-    }
->>>>>>> 9df6493f
 
     return {
       type: payload.type,
