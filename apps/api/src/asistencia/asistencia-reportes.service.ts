import {
  Injectable,
  NotFoundException,
  ForbiddenException,
} from '@nestjs/common';
import { PrismaService } from '../core/database/prisma.service';
import { FiltrarAsistenciaDto } from './dto/filtrar-asistencia.dto';
import { EstadoAsistencia } from '@prisma/client';

/**
 * Service responsible for attendance reports, statistics, and analytics
 * Handles all read-only operations related to attendance data visualization
 */
@Injectable()
export class AsistenciaReportesService {
  constructor(private prisma: PrismaService) {}

  /**
   * Get attendance statistics for a specific class
   * Calculates total enrolled, present, absent, justified, pending, and attendance percentage
   */
  async obtenerEstadisticasClase(claseId: string) {
    const clase = await this.prisma.clase.findUnique({
      where: { id: claseId },
    });

    if (!clase) {
      throw new NotFoundException('Clase no encontrada');
    }

    // Optimized: Execute queries in parallel
    const [inscripciones, asistencias] = await Promise.all([
      this.prisma.inscripcionClase.findMany({
        where: { clase_id: claseId },
      }),
      this.prisma.asistencia.findMany({
        where: { clase_id: claseId },
      }),
    ]);

    // Create map of attendance by student_id
    const asistenciaMap = new Map(
      asistencias.map((a) => [a.estudiante_id, a]),
    );

    let presentes = 0;
    let ausentes = 0;
    let justificados = 0;
    let pendientes = 0;

    inscripciones.forEach((insc) => {
      const asistencia = asistenciaMap.get(insc.estudiante_id);
      if (!asistencia) {
        pendientes++;
      } else {
        if (asistencia.estado === 'Presente') presentes++;
        if (asistencia.estado === 'Ausente') ausentes++;
        if (asistencia.estado === 'Justificado') justificados++;
      }
    });

    const total = inscripciones.length;
    const porcentajeAsistencia =
      total > 0 ? ((presentes / total) * 100).toFixed(2) : '0.00';

    return {
      clase_id: claseId,
      total_inscritos: total,
      presentes,
      ausentes,
      justificados,
      pendientes,
      porcentaje_asistencia: parseFloat(porcentajeAsistencia),
    };
  }

  /**
   * Get attendance history for a specific student
   * Returns historical attendance records with statistics
   */
  async obtenerHistorialEstudiante(
    estudianteId: string,
    filtros: FiltrarAsistenciaDto,
  ) {
    const estudiante = await this.prisma.estudiante.findUnique({
      where: { id: estudianteId },
    });

    if (!estudiante) {
      throw new NotFoundException('Estudiante no encontrado');
    }

    // Build filters for inscriptions
    const whereInscripcion: any = {
      estudiante_id: estudianteId,
    };

    if (filtros.clase_id) {
      whereInscripcion.clase_id = filtros.clase_id;
    }

    // Optimized: Execute queries in parallel
    const whereAsistencia: any = {
      estudiante_id: estudianteId,
    };

    if (filtros.clase_id) {
      whereAsistencia.clase_id = filtros.clase_id;
    }

    const [inscripciones, asistencias] = await Promise.all([
      this.prisma.inscripcionClase.findMany({
        where: whereInscripcion,
        include: {
          clase: {
            select: {
              id: true,
              fecha_hora_inicio: true,
              duracion_minutos: true,
              estado: true,
            },
          },
        },
        orderBy: {
          createdAt: 'desc',
        },
      }),
      this.prisma.asistencia.findMany({
        where: whereAsistencia,
      }),
    ]);

    // Create map of attendance by class_id
    const asistenciaMap = new Map(asistencias.map((a) => [a.clase_id, a]));

    const historial = inscripciones.map((insc) => {
      const asistencia = asistenciaMap.get(insc.clase_id);

      return {
        clase_id: insc.clase.id,
        fecha_clase: insc.clase.fecha_hora_inicio,
        duracion_minutos: insc.clase.duracion_minutos,
        estado_clase: insc.clase.estado,
        estado_asistencia: asistencia?.estado || 'Pendiente',
        observaciones: asistencia?.observaciones || null,
        puntos_otorgados: asistencia?.puntos_otorgados || 0,
        fecha_registro: asistencia?.createdAt || null,
      };
    });

    // Calculate statistics
    const presentes = historial.filter(
      (h) => h.estado_asistencia === 'Presente',
    ).length;
    const ausentes = historial.filter(
      (h) => h.estado_asistencia === 'Ausente',
    ).length;
    const justificados = historial.filter(
      (h) => h.estado_asistencia === 'Justificado',
    ).length;
    const total = historial.length;
    const porcentajeAsistencia =
      total > 0 ? ((presentes / total) * 100).toFixed(2) : '0.00';

    return {
      estudiante: {
        id: estudiante.id,
        nombre: estudiante.nombre,
        apellido: estudiante.apellido,
      },
      estadisticas: {
        total_clases: total,
        presentes,
        ausentes,
        justificados,
        porcentaje_asistencia: parseFloat(porcentajeAsistencia),
      },
      historial,
    };
  }

  /**
   * Get attendance summary for teacher
   * Returns attendance statistics for all teacher's classes
   */
  async obtenerResumenDocente(docenteId: string) {
    // Optimized: Get teacher's classes first, then attendance in parallel
    const clases = await this.prisma.clase.findMany({
      where: { docente_id: docenteId },
      include: {
        inscripciones: true,
        asistencias: true, // Include attendance directly in the query
      },
      orderBy: {
        fecha_hora_inicio: 'desc',
      },
    });

    // Create flat array of attendance from classes
    const asistencias = clases.flatMap((clase) => clase.asistencias);

    // Create map of attendance by class_id and student_id
    const asistenciaMap = new Map<string, Map<string, any>>();
    asistencias.forEach((a) => {
      if (!asistenciaMap.has(a.clase_id)) {
        asistenciaMap.set(a.clase_id, new Map());
      }
      asistenciaMap.get(a.clase_id)?.set(a.estudiante_id, a);
    });

    const resumen = clases.map((clase) => {
      let presentes = 0;
      let ausentes = 0;
      let justificados = 0;
      let pendientes = 0;

      const claseAsistencias = asistenciaMap.get(clase.id);

      clase.inscripciones.forEach((insc) => {
        const asistencia = claseAsistencias?.get(insc.estudiante_id);
        if (!asistencia) {
          pendientes++;
        } else {
          if (asistencia.estado === 'Presente') presentes++;
          if (asistencia.estado === 'Ausente') ausentes++;
          if (asistencia.estado === 'Justificado') justificados++;
        }
      });

      const total = clase.inscripciones.length;
      const porcentaje =
        total > 0 ? ((presentes / total) * 100).toFixed(2) : '0.00';

      return {
        clase_id: clase.id,
        fecha_hora_inicio: clase.fecha_hora_inicio,
        duracion_minutos: clase.duracion_minutos,
        estado: clase.estado,
        total_inscritos: total,
        presentes,
        ausentes,
        justificados,
        pendientes,
        porcentaje_asistencia: parseFloat(porcentaje),
      };
    });

    // Global statistics
    const totalPresentes = resumen.reduce((sum, r) => sum + r.presentes, 0);
    const totalAusentes = resumen.reduce((sum, r) => sum + r.ausentes, 0);
    const totalJustificados = resumen.reduce(
      (sum, r) => sum + r.justificados,
      0,
    );
    const totalInscritos = resumen.reduce(
      (sum, r) => sum + r.total_inscritos,
      0,
    );
    const porcentajeGlobal =
      totalInscritos > 0
        ? ((totalPresentes / totalInscritos) * 100).toFixed(2)
        : '0.00';

    return {
      docente_id: docenteId,
      total_clases: clases.length,
      estadisticas_globales: {
        total_estudiantes: totalInscritos,
        total_presentes: totalPresentes,
        total_ausentes: totalAusentes,
        total_justificados: totalJustificados,
        porcentaje_asistencia_global: parseFloat(porcentajeGlobal),
      },
      clases: resumen,
    };
  }

  /**
   * Get all teacher's observations with filters
   * Returns attendance records that have observations
   */
  async obtenerObservacionesDocente(
    docenteId: string,
    filtros: {
      estudianteId?: string;
      fechaDesde?: string;
      fechaHasta?: string;
      limit?: number;
    },
  ) {
    const where: any = {
      clase: {
        docente_id: docenteId, // Filter by teacher through class relationship
      },
      observaciones: { not: null }, // Only records with observations
    };

    // Filter by student if specified
    if (filtros.estudianteId) {
      where.estudiante_id = filtros.estudianteId;
    }

    // Filter by date range
    if (filtros.fechaDesde || filtros.fechaHasta) {
      where.createdAt = {};
      if (filtros.fechaDesde) {
        where.createdAt.gte = new Date(filtros.fechaDesde);
      }
      if (filtros.fechaHasta) {
        where.createdAt.lte = new Date(filtros.fechaHasta);
      }
    }

    const observaciones = await this.prisma.asistencia.findMany({
      where,
      include: {
        estudiante: {
          select: {
            id: true,
            nombre: true,
            apellido: true,
            foto_url: true,
          },
        },
        clase: {
          select: {
            id: true,
            fecha_hora_inicio: true,
            rutaCurricular: {
              select: {
                nombre: true,
                color: true,
              },
            },
          },
        },
      },
      orderBy: { createdAt: 'desc' },
      take: filtros.limit || 20,
    });

    return observaciones;
  }

  /**
   * Get detailed reports for teacher (charts and statistics)
   * Returns comprehensive attendance analytics including weekly trends,
   * top students, and attendance by curriculum path
   */
  async obtenerReportesDocente(docenteId: string) {
    // 1. Get all teacher's attendance records
    const todasAsistencias = await this.prisma.asistencia.findMany({
      where: {
        clase: {
          docente_id: docenteId, // Filter by teacher through class relationship
        },
      },
      include: {
        estudiante: {
          select: {
            id: true,
            nombre: true,
            apellido: true,
            foto_url: true,
          },
        },
        clase: {
          select: {
            fecha_hora_inicio: true,
            rutaCurricular: {
              select: { nombre: true, color: true },
            },
          },
        },
      },
      orderBy: { createdAt: 'desc' },
    });

    // 2. Weekly attendance (last 8 weeks)
    const hoy = new Date();
    const hace8Semanas = new Date(hoy.getTime() - 8 * 7 * 24 * 60 * 60 * 1000);

    const asistenciasSemana = todasAsistencias.filter(
      (a) => new Date(a.createdAt) >= hace8Semanas,
    );

    // Group by week
    const porSemana: Record<
      string,
      { presentes: number; ausentes: number; total: number }
    > = {};

    asistenciasSemana.forEach((a) => {
      const fecha = new Date(a.createdAt);
      const semana = `Sem ${Math.floor((hoy.getTime() - fecha.getTime()) / (7 * 24 * 60 * 60 * 1000))}`;

      if (!porSemana[semana]) {
        porSemana[semana] = { presentes: 0, ausentes: 0, total: 0 };
      }

      porSemana[semana].total++;
      if (a.estado === EstadoAsistencia.Presente) {
        porSemana[semana].presentes++;
      } else if (a.estado === EstadoAsistencia.Ausente) {
        porSemana[semana].ausentes++;
      }
    });

    // 3. Top 10 most frequent students
    const porEstudiante: Record<
      string,
      { nombre: string; foto_url: string | null; asistencias: number }
    > = {};

    todasAsistencias.forEach((a: any) => {
      if (a.estado === EstadoAsistencia.Presente) {
        const key = a.estudiante_id;
        if (!porEstudiante[key]) {
          porEstudiante[key] = {
            nombre: `${a.estudiante.nombre} ${a.estudiante.apellido}`,
            foto_url: a.estudiante.foto_url || null,
            asistencias: 0,
          };
        }
        porEstudiante[key].asistencias++;
      }
    });

    const topEstudiantes = Object.values(porEstudiante)
      .sort((a, b) => b.asistencias - a.asistencias)
      .slice(0, 10);

    // 4. Attendance by curriculum path
    const porRuta: Record<
      string,
      { presentes: number; total: number; color: string }
    > = {};

<<<<<<< HEAD
    todasAsistencias.forEach((a) => {
      const rutaNombre = a.clase.rutaCurricular?.nombre ?? 'Sin ruta';
=======
    todasAsistencias.forEach((a: any) => {
      const rutaNombre = a.clase.rutaCurricular.nombre;
>>>>>>> 3ef6c895
      if (!porRuta[rutaNombre]) {
        porRuta[rutaNombre] = {
          presentes: 0,
          total: 0,
          color: a.clase.rutaCurricular?.color || '#6B7280', // Default color if null
        };
      }

      porRuta[rutaNombre].total++;
      if (a.estado === EstadoAsistencia.Presente) {
        porRuta[rutaNombre].presentes++;
      }
    });

    const porRutaArray = Object.entries(porRuta).map(([nombre, data]) => ({
      ruta: nombre,
      color: data.color,
      presentes: data.presentes,
      total: data.total,
      porcentaje:
        data.total > 0 ? ((data.presentes / data.total) * 100).toFixed(1) : '0',
    }));

    // 5. General statistics
    const totalPresentes = todasAsistencias.filter(
      (a) => a.estado === EstadoAsistencia.Presente,
    ).length;
    const totalAusentes = todasAsistencias.filter(
      (a) => a.estado === EstadoAsistencia.Ausente,
    ).length;
    const totalJustificados = todasAsistencias.filter(
      (a) => a.estado === EstadoAsistencia.Justificado,
    ).length;

    const porcentajeGlobal =
      todasAsistencias.length > 0
        ? ((totalPresentes / todasAsistencias.length) * 100).toFixed(1)
        : '0';

    return {
      estadisticas_globales: {
        total_registros: todasAsistencias.length,
        total_presentes: totalPresentes,
        total_ausentes: totalAusentes,
        total_justificados: totalJustificados,
        porcentaje_asistencia: parseFloat(porcentajeGlobal),
      },
      asistencia_semanal: porSemana,
      top_estudiantes: topEstudiantes,
      por_ruta_curricular: porRutaArray,
    };
  }
}<|MERGE_RESOLUTION|>--- conflicted
+++ resolved
@@ -436,13 +436,8 @@
       { presentes: number; total: number; color: string }
     > = {};
 
-<<<<<<< HEAD
     todasAsistencias.forEach((a) => {
       const rutaNombre = a.clase.rutaCurricular?.nombre ?? 'Sin ruta';
-=======
-    todasAsistencias.forEach((a: any) => {
-      const rutaNombre = a.clase.rutaCurricular.nombre;
->>>>>>> 3ef6c895
       if (!porRuta[rutaNombre]) {
         porRuta[rutaNombre] = {
           presentes: 0,
