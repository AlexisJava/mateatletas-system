import { AuthController } from '../auth.controller';
import { AuthService } from '../auth.service';
import { AuthOrchestratorService } from '../services/auth-orchestrator.service';
import { TokenBlacklistService } from '../token-blacklist.service';
import { LoginDto } from '../dto/login.dto';
import { Request, Response } from 'express';
import { Role } from '../decorators/roles.decorator';

/**
 * AuthController Tests (Post-Refactor)
 *
 * El controller ahora usa:
 * - AuthOrchestratorService para login() y loginEstudiante()
 * - AuthService para register(), getProfile(), cambiarPassword(), completeMfaLogin()
 */
describe('AuthController', () => {
  let controller: AuthController;
  let authService: jest.Mocked<AuthService>;
  let authOrchestrator: jest.Mocked<AuthOrchestratorService>;
  let tokenBlacklistService: jest.Mocked<TokenBlacklistService>;
  let originalNodeEnv: string | undefined;

  const createMockResponse = () => {
    const cookie = jest.fn();
    const clearCookie = jest.fn();

    const response = {
      cookie,
      clearCookie,
    } as unknown as Response;

    return { response, cookie, clearCookie };
  };

  beforeAll(() => {
    originalNodeEnv = process.env.NODE_ENV;
    process.env.NODE_ENV = 'test';
  });

  beforeEach(() => {
    authService = {
      register: jest.fn(),
      getProfile: jest.fn(),
      cambiarPassword: jest.fn(),
      completeMfaLogin: jest.fn(),
    } as unknown as jest.Mocked<AuthService>;

    authOrchestrator = {
      login: jest.fn(),
      loginEstudiante: jest.fn(),
      requiresMfa: jest.fn().mockReturnValue(false),
    } as unknown as jest.Mocked<AuthOrchestratorService>;

    tokenBlacklistService = {
      addToBlacklist: jest.fn(),
      isBlacklisted: jest.fn(),
      blacklistAllUserTokens: jest.fn(),
      isUserBlacklisted: jest.fn(),
    } as unknown as jest.Mocked<TokenBlacklistService>;

    controller = new AuthController(
      authService,
      authOrchestrator,
      tokenBlacklistService,
    );
  });

  afterEach(() => {
    jest.clearAllMocks();
  });

  afterAll(() => {
    process.env.NODE_ENV = originalNodeEnv;
  });

  describe('login', () => {
    it('should set httpOnly cookie with JWT and return user payload', async () => {
      const dto: LoginDto = { email: 'demo@test.com', password: 'Secret123!' };
      const mockUser = {
        id: 'user-1',
        email: dto.email,
        nombre: 'Demo',
        apellido: 'Usuario',
        fecha_registro: new Date('2024-01-01T00:00:00Z'),
        dni: null,
        telefono: null,
        role: 'Tutor',
        roles: [Role.TUTOR] as Role[],
        debe_cambiar_password: false,
      };

      authOrchestrator.login.mockResolvedValue({
        access_token: 'token-123',
        user: mockUser,
      });
      authOrchestrator.requiresMfa.mockReturnValue(false);

      const { response, cookie } = createMockResponse();
      const mockIp = '127.0.0.1';

      const result = await controller.login(dto, response, mockIp);

      expect(cookie).toHaveBeenCalledWith(
        'auth-token',
        'token-123',
        expect.objectContaining({
          httpOnly: true,
          secure: false,
          sameSite: 'lax',
<<<<<<< HEAD
          maxAge: 60 * 60 * 1000, // 1 hora
=======
          maxAge: 60 * 60 * 1000,
>>>>>>> 781b024c
          path: '/',
        }),
      );
      expect(result).toEqual({ user: mockUser });
<<<<<<< HEAD
      expect(authService.login).toHaveBeenCalledWith(dto, undefined);
=======
      expect(authOrchestrator.login).toHaveBeenCalledWith(dto, mockIp);
    });

    it('should return MFA response when MFA is required', async () => {
      const dto: LoginDto = { email: 'admin@test.com', password: 'Secret123!' };
      const mfaResponse = {
        requires_mfa: true as const,
        mfa_token: 'mfa-pending-token',
        message: 'Verificación MFA requerida',
      };

      authOrchestrator.login.mockResolvedValue(mfaResponse);
      authOrchestrator.requiresMfa.mockReturnValue(true);

      const { response, cookie } = createMockResponse();
      const mockIp = '127.0.0.1';

      const result = await controller.login(dto, response, mockIp);

      expect(cookie).not.toHaveBeenCalled();
      expect(result).toEqual(mfaResponse);
>>>>>>> 781b024c
    });
  });

  describe('loginEstudiante', () => {
    it('should mirror tutor login behavior for estudiantes', async () => {
      const dto = {
        username: 'pedro.martinez',
        password: 'Secret123!',
      };
      const mockUser = {
        id: 'student-1',
        email: 'pedro.martinez@test.com',
        nombre: 'Ana',
        apellido: 'García',
        edad: 12,
        nivel_escolar: 'Secundaria',
        foto_url: null,
        puntos_totales: 0,
        nivel_actual: 1,
        casa: null,
        tutor: {
          id: 'tutor-1',
          nombre: 'Tutor',
          apellido: 'Test',
          email: 'tutor@test.com',
        },
        role: 'Estudiante',
        roles: [Role.ESTUDIANTE] as Role[],
        debe_cambiar_password: false,
      };

      authOrchestrator.loginEstudiante.mockResolvedValue({
        access_token: 'student-token',
        user: mockUser,
      });

      const { response, cookie } = createMockResponse();
      const mockIp = '127.0.0.1';

      const result = await controller.loginEstudiante(dto, response, mockIp);

      expect(cookie).toHaveBeenCalledWith(
        'auth-token',
        'student-token',
        expect.objectContaining({
          httpOnly: true,
          secure: false,
          sameSite: 'lax',
<<<<<<< HEAD
          maxAge: 60 * 60 * 1000, // 1 hora
=======
          maxAge: 60 * 60 * 1000,
>>>>>>> 781b024c
          path: '/',
        }),
      );
      expect(result).toEqual({ user: mockUser });
<<<<<<< HEAD
      expect(authService.loginEstudiante).toHaveBeenCalledWith(dto, undefined);
=======
      expect(authOrchestrator.loginEstudiante).toHaveBeenCalledWith(
        dto,
        mockIp,
      );
    });
  });

  describe('changePassword', () => {
    it('should call service to change password and blacklist user tokens', async () => {
      const user = {
        id: 'user-123',
        email: 'test@example.com',
        roles: [],
        role: undefined,
      };
      const dto = {
        passwordActual: 'Temp123!',
        nuevaPassword: 'NuevaPassword123!',
      };

      authService.cambiarPassword.mockResolvedValue({
        success: true,
        message: 'Contraseña actualizada exitosamente',
      });

      const result = await controller.changePassword(user as any, dto);

      expect(authService.cambiarPassword).toHaveBeenCalledWith(
        user.id,
        dto.passwordActual,
        dto.nuevaPassword,
      );
      expect(tokenBlacklistService.blacklistAllUserTokens).toHaveBeenCalledWith(
        user.id,
        'password_change',
      );
      expect(result).toEqual({
        success: true,
        message: 'Contraseña actualizada exitosamente',
      });
>>>>>>> 781b024c
    });
  });

  describe('logout', () => {
    it('should blacklist the token and clear the cookie when Authorization header exists', async () => {
      const req = {
        headers: { authorization: 'Bearer jwt-token' },
      } as unknown as Request;
      const { response, clearCookie } = createMockResponse();

      const result = await controller.logout(req, response);

      expect(tokenBlacklistService.addToBlacklist).toHaveBeenCalledWith(
        'jwt-token',
        'user_logout',
      );
      expect(clearCookie).toHaveBeenCalledWith(
        'auth-token',
        expect.objectContaining({
          httpOnly: true,
          secure: false,
          sameSite: 'lax',
          path: '/',
        }),
      );
      expect(result).toEqual({
        message: 'Logout exitoso',
        description: 'La sesión ha sido cerrada y el token invalidado',
      });
    });

    it('should skip blacklist when Authorization header is missing', async () => {
      const req = { headers: {} } as unknown as Request;
      const { response } = createMockResponse();

      await controller.logout(req, response);

      expect(tokenBlacklistService.addToBlacklist).not.toHaveBeenCalled();
    });
  });

  describe('getProfile', () => {
    it('should return user profile', async () => {
      const user = {
        id: 'user-123',
        email: 'test@example.com',
        role: Role.TUTOR,
        roles: [Role.TUTOR],
      };
      const mockProfile = {
        id: 'user-123',
        email: 'test@example.com',
        nombre: 'Test',
        apellido: 'User',
        role: Role.TUTOR,
      };

      authService.getProfile.mockResolvedValue(mockProfile);

      const result = await controller.getProfile(user as any);

      expect(authService.getProfile).toHaveBeenCalledWith(user.id, Role.TUTOR);
      expect(result).toEqual(mockProfile);
    });
  });
});<|MERGE_RESOLUTION|>--- conflicted
+++ resolved
@@ -107,18 +107,11 @@
           httpOnly: true,
           secure: false,
           sameSite: 'lax',
-<<<<<<< HEAD
-          maxAge: 60 * 60 * 1000, // 1 hora
-=======
           maxAge: 60 * 60 * 1000,
->>>>>>> 781b024c
           path: '/',
         }),
       );
       expect(result).toEqual({ user: mockUser });
-<<<<<<< HEAD
-      expect(authService.login).toHaveBeenCalledWith(dto, undefined);
-=======
       expect(authOrchestrator.login).toHaveBeenCalledWith(dto, mockIp);
     });
 
@@ -140,7 +133,6 @@
 
       expect(cookie).not.toHaveBeenCalled();
       expect(result).toEqual(mfaResponse);
->>>>>>> 781b024c
     });
   });
 
@@ -160,7 +152,7 @@
         foto_url: null,
         puntos_totales: 0,
         nivel_actual: 1,
-        casa: null,
+        equipo: null,
         tutor: {
           id: 'tutor-1',
           nombre: 'Tutor',
@@ -189,18 +181,11 @@
           httpOnly: true,
           secure: false,
           sameSite: 'lax',
-<<<<<<< HEAD
-          maxAge: 60 * 60 * 1000, // 1 hora
-=======
           maxAge: 60 * 60 * 1000,
->>>>>>> 781b024c
           path: '/',
         }),
       );
       expect(result).toEqual({ user: mockUser });
-<<<<<<< HEAD
-      expect(authService.loginEstudiante).toHaveBeenCalledWith(dto, undefined);
-=======
       expect(authOrchestrator.loginEstudiante).toHaveBeenCalledWith(
         dto,
         mockIp,
@@ -241,7 +226,6 @@
         success: true,
         message: 'Contraseña actualizada exitosamente',
       });
->>>>>>> 781b024c
     });
   });
 
