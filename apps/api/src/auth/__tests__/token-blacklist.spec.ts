import { Test, TestingModule } from '@nestjs/testing';
import { CACHE_MANAGER } from '@nestjs/cache-manager';
import { JwtService } from '@nestjs/jwt';
import { TokenBlacklistService } from '../token-blacklist.service';

describe('TokenBlacklistService', () => {
  let service: TokenBlacklistService;
  let cacheManager: any;
  let jwtService: JwtService;

  const mockToken = 'mock.jwt.token';

  beforeEach(async () => {
    const module: TestingModule = await Test.createTestingModule({
      providers: [
        TokenBlacklistService,
        {
          provide: CACHE_MANAGER,
          useValue: {
            get: jest.fn(),
            set: jest.fn(),
            del: jest.fn(),
          },
        },
        {
          provide: JwtService,
          useValue: {
            decode: jest.fn(),
          },
        },
      ],
    }).compile();

    service = module.get<TokenBlacklistService>(TokenBlacklistService);
    cacheManager = module.get(CACHE_MANAGER);
    jwtService = module.get<JwtService>(JwtService);
  });

  afterEach(() => {
    jest.clearAllMocks();
  });

  it('should be defined', () => {
    expect(service).toBeDefined();
  });

  describe('addToBlacklist', () => {
    it('should add valid token to blacklist', async () => {
      const now = Math.floor(Date.now() / 1000);
      const expiresIn = 3600;

      jest.spyOn(jwtService, 'decode').mockReturnValue({
        sub: 'user-123',
        exp: now + expiresIn,
      });

      await service.addToBlacklist(mockToken, 'user_logout');

      expect(cacheManager.set).toHaveBeenCalled();
    });

    it('should NOT blacklist expired token', async () => {
      const now = Math.floor(Date.now() / 1000);

      jest.spyOn(jwtService, 'decode').mockReturnValue({
        sub: 'user-123',
        exp: now - 3600,
      });

      await service.addToBlacklist(mockToken, 'user_logout');

      expect(cacheManager.set).not.toHaveBeenCalled();
    });

    it('should handle invalid token', async () => {
      jest.spyOn(jwtService, 'decode').mockReturnValue(null);

      await expect(
        service.addToBlacklist('invalid', 'test'),
      ).resolves.not.toThrow();
    });

    it('should log and continue when cache manager set rejects', async () => {
      const now = Math.floor(Date.now() / 1000);
      jest.spyOn(jwtService, 'decode').mockReturnValue({
        sub: 'user-123',
        exp: now + 120,
      });
      cacheManager.set.mockRejectedValue(new Error('redis down'));
      const loggerSpy = jest.spyOn(service['logger'], 'error');

      await expect(
        service.addToBlacklist(mockToken, 'user_logout'),
      ).resolves.toBeUndefined();

      expect(loggerSpy).toHaveBeenCalledWith(
        expect.stringContaining('Error al agregar token a blacklist'),
        expect.any(String),
      );
    });
  });

  describe('isBlacklisted', () => {
    it('should return true for blacklisted token', async () => {
      jest
        .spyOn(cacheManager, 'get')
        .mockResolvedValue({ reason: 'user_logout' });

      const result = await service.isBlacklisted(mockToken);

      expect(result).toBe(true);
    });

    it('should return false for clean token', async () => {
      jest.spyOn(cacheManager, 'get').mockResolvedValue(null);

      const result = await service.isBlacklisted(mockToken);

      expect(result).toBe(false);
    });

<<<<<<< HEAD
    it('should throw UnauthorizedException when cache manager fails (fail-secure)', async () => {
      // Diseño fail-secure: si Redis falla, bloquear por seguridad
=======
    it('should throw UnauthorizedException when cache manager throws (fail-closed security)', async () => {
      // SECURITY: Si Redis falla, es más seguro bloquear el acceso (fail-closed)
      // que permitir tokens potencialmente blacklisted (fail-open)
>>>>>>> 781b024c
      cacheManager.get.mockRejectedValue(new Error('redis down'));
      const loggerSpy = jest.spyOn(service['logger'], 'error');

      await expect(service.isBlacklisted(mockToken)).rejects.toThrow(
        'Servicio temporalmente no disponible',
      );

      expect(loggerSpy).toHaveBeenCalledWith(
        expect.stringContaining('Redis caído - bloqueando por seguridad'),
        expect.any(String),
      );
    });
  });

  describe('blacklistAllUserTokens', () => {
    it('should blacklist all tokens for a user', async () => {
      await service.blacklistAllUserTokens('user-123', 'password_change');

      expect(cacheManager.set).toHaveBeenCalledWith(
        'blacklist:user:user-123',
        expect.any(Object),
        expect.any(Number),
      );
    });

    it('should not throw when cache manager rejects during mass blacklist', async () => {
      cacheManager.set.mockRejectedValue(new Error('redis down'));
      const loggerSpy = jest.spyOn(service['logger'], 'error');

      await expect(
        service.blacklistAllUserTokens('user-123', 'password_change'),
      ).resolves.toBeUndefined();

      expect(loggerSpy).toHaveBeenCalledWith(
        expect.stringContaining('Error al blacklist masivo de usuario'),
        expect.any(String),
      );
    });
  });

  describe('isUserBlacklisted', () => {
    it('should return true if user has mass blacklist', async () => {
      jest.spyOn(cacheManager, 'get').mockResolvedValue({ allTokens: true });

      const result = await service.isUserBlacklisted('user-123');

      expect(result).toBe(true);
    });

    it('should return false if no mass blacklist', async () => {
      jest.spyOn(cacheManager, 'get').mockResolvedValue(null);

      const result = await service.isUserBlacklisted('user-123');

      expect(result).toBe(false);
    });
  });
});<|MERGE_RESOLUTION|>--- conflicted
+++ resolved
@@ -119,14 +119,9 @@
       expect(result).toBe(false);
     });
 
-<<<<<<< HEAD
-    it('should throw UnauthorizedException when cache manager fails (fail-secure)', async () => {
-      // Diseño fail-secure: si Redis falla, bloquear por seguridad
-=======
     it('should throw UnauthorizedException when cache manager throws (fail-closed security)', async () => {
       // SECURITY: Si Redis falla, es más seguro bloquear el acceso (fail-closed)
       // que permitir tokens potencialmente blacklisted (fail-open)
->>>>>>> 781b024c
       cacheManager.get.mockRejectedValue(new Error('redis down'));
       const loggerSpy = jest.spyOn(service['logger'], 'error');
 
