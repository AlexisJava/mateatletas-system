import {
  Injectable,
  ConflictException,
  UnauthorizedException,
  NotFoundException,
} from '@nestjs/common';
import { JwtService } from '@nestjs/jwt';
import { PrismaService } from '../core/database/prisma.service';
import { RegisterDto } from './dto/register.dto';
import { LoginDto } from './dto/login.dto';
import * as bcrypt from 'bcrypt';
import { Role } from './decorators/roles.decorator';
import { parseUserRoles } from '../common/utils/role.utils';
import { Tutor, Docente, Admin as AdminModel } from '@prisma/client';

type AuthenticatedUser = Tutor | Docente | AdminModel;

const isTutorUser = (user: AuthenticatedUser): user is Tutor =>
  'ha_completado_onboarding' in user;

const isDocenteUser = (user: AuthenticatedUser): user is Docente =>
  'debe_cambiar_password' in user;

const isAdminUser = (user: AuthenticatedUser): user is AdminModel =>
  !isTutorUser(user) && !isDocenteUser(user);

/**
 * Servicio de autenticación para tutores
 * Maneja registro, login, validación y generación de tokens JWT
 */
@Injectable()
export class AuthService {
  private readonly BCRYPT_ROUNDS = 10;

  constructor(
    private prisma: PrismaService,
    private jwtService: JwtService,
  ) {}

  /**
   * Registra un nuevo tutor en la plataforma
   * @param registerDto - Datos del tutor a registrar
   * @returns Datos del tutor registrado (sin password_hash)
   * @throws ConflictException si el email ya existe
   */
  async register(registerDto: RegisterDto) {
    const { email, password, nombre, apellido, dni, telefono } = registerDto;

    // 1. Verificar que el email no exista
    const existingTutor = await this.prisma.tutor.findUnique({
      where: { email },
    });

    if (existingTutor) {
      throw new ConflictException('El email ya está registrado');
    }

    // 2. Hashear la contraseña con bcrypt
    const passwordHash = await bcrypt.hash(password, this.BCRYPT_ROUNDS);

    // 3. Crear el tutor en la base de datos
    const tutor = await this.prisma.tutor.create({
      data: {
        email,
        password_hash: passwordHash,
        nombre,
        apellido,
        dni: dni || null,
        telefono: telefono || null,
        fecha_registro: new Date(),
        ha_completado_onboarding: false,
      },
      // IMPORTANTE: NO seleccionar password_hash por seguridad
      select: {
        id: true,
        email: true,
        nombre: true,
        apellido: true,
        dni: true,
        telefono: true,
        fecha_registro: true,
        ha_completado_onboarding: true,
        createdAt: true,
        updatedAt: true,
      },
    });

    return {
      message: 'Tutor registrado exitosamente',
      user: {
        ...tutor,
        role: Role.Tutor,
      },
    };
  }

  /**
   * Autentica un estudiante con sus credenciales propias
   * @param loginDto - Credenciales del estudiante
   * @returns Token JWT y datos del estudiante
   * @throws UnauthorizedException si las credenciales son inválidas
   */
  async loginEstudiante(loginDto: LoginDto) {
    const { email, password } = loginDto;

    // 1. Buscar estudiante por email
    const estudiante = await this.prisma.estudiante.findUnique({
      where: { email },
      include: {
        tutor: {
          select: {
            id: true,
            nombre: true,
            apellido: true,
            email: true,
          },
        },
        equipo: {
          select: {
            id: true,
            nombre: true,
            color_primario: true,
          },
        },
      },
    });

    // 2. Verificar que el estudiante exista y tenga credenciales configuradas
    if (!estudiante || !estudiante.password_hash || !estudiante.email) {
      throw new UnauthorizedException('Credenciales inválidas');
    }

    // 3. Comparar contraseña con bcrypt
    const isPasswordValid = await bcrypt.compare(
      password,
      estudiante.password_hash,
    );

    if (!isPasswordValid) {
      throw new UnauthorizedException('Credenciales inválidas');
    }

    // 4. Obtener roles del estudiante desde la BD - usando utility segura
    const estudianteRoles = parseUserRoles(estudiante.roles);
    const finalRoles =
      estudianteRoles.length > 0 ? estudianteRoles : [Role.Estudiante];

    // 5. Generar token JWT
    const accessToken = this.generateJwtToken(
      estudiante.id,
      estudiante.email,
      finalRoles,
    );

    // 5. Retornar token y datos del estudiante
    return {
      access_token: accessToken,
      user: {
        id: estudiante.id,
        email: estudiante.email,
        nombre: estudiante.nombre,
        apellido: estudiante.apellido,
        edad: estudiante.edad,
        nivel_escolar: estudiante.nivel_escolar,
        foto_url: estudiante.foto_url,
        puntos_totales: estudiante.puntos_totales,
        nivel_actual: estudiante.nivel_actual,
        equipo: estudiante.equipo,
        tutor: estudiante.tutor,
        role: 'estudiante',
        debe_cambiar_password: estudiante.debe_cambiar_password,
      },
    };
  }

  /**
   * Autentica un usuario (tutor, docente o admin)
   * @param loginDto - Credenciales del usuario
   * @returns Token JWT y datos del usuario
   * @throws UnauthorizedException si las credenciales son inválidas
   */
  async login(loginDto: LoginDto) {
    const { email, password } = loginDto;

    // 1. Buscar en TODAS las tablas para detectar multi-rol
    const [adminUser, docenteUser, tutorUser] = await Promise.all([
      this.prisma.admin.findUnique({ where: { email } }),
      this.prisma.docente.findUnique({ where: { email } }),
      this.prisma.tutor.findUnique({ where: { email } }),
    ]);

    // 2. Construir array de roles disponibles
    const availableRoles: Role[] = [];
    if (adminUser) availableRoles.push(Role.Admin);
    if (docenteUser) availableRoles.push(Role.Docente);
    if (tutorUser) availableRoles.push(Role.Tutor);

    if (availableRoles.length === 0) {
      throw new UnauthorizedException('Credenciales inválidas');
    }

    // 3. Priorizar: Admin > Docente > Tutor
    let user: AuthenticatedUser;
    let userType: 'admin' | 'docente' | 'tutor';

    if (adminUser) {
      user = adminUser;
      userType = 'admin';
    } else if (docenteUser) {
      user = docenteUser;
      userType = 'docente';
    } else {
      user = tutorUser!;
      userType = 'tutor';
    }

    // 4. Comparar contraseña con bcrypt
    const isPasswordValid = await bcrypt.compare(password, user.password_hash);

    if (!isPasswordValid) {
      throw new UnauthorizedException('Credenciales inválidas');
    }

    // 5. Obtener roles del usuario desde la BD o usar los detectados
    const userRoles = parseUserRoles(user.roles);
    const finalUserRoles = userRoles.length > 0 ? userRoles : availableRoles;

    if (!user.email) {
      throw new UnauthorizedException('El usuario no tiene email configurado');
    }

    // 7. Generar token JWT con todos los roles del usuario
    const accessToken = this.generateJwtToken(
      user.id,
      user.email,
      finalUserRoles,
    );

    // 7. Retornar token y datos del usuario (estructura diferente según tipo)
    if (userType === 'tutor') {
      const tutorUser = user as Tutor;
      return {
        access_token: accessToken,
        user: {
          id: tutorUser.id,
          email: tutorUser.email!,
          nombre: tutorUser.nombre,
          apellido: tutorUser.apellido,
          dni: tutorUser.dni ?? null,
          telefono: tutorUser.telefono ?? null,
          fecha_registro: tutorUser.fecha_registro,
          ha_completado_onboarding: tutorUser.ha_completado_onboarding,
          debe_cambiar_password: tutorUser.debe_cambiar_password ?? false,
          role: 'tutor',
<<<<<<< HEAD
          roles: finalUserRoles,
=======
          debe_cambiar_password: user.debe_cambiar_password,
>>>>>>> 248fbbf4
        },
      };
    }

    if (userType === 'docente') {
      const docenteUser = user as Docente;
      return {
        access_token: accessToken,
        user: {
          id: docenteUser.id,
          email: docenteUser.email,
          nombre: docenteUser.nombre,
          apellido: docenteUser.apellido,
          titulo: docenteUser.titulo ?? null,
          bio: docenteUser.bio ?? null,
          debe_cambiar_password: docenteUser.debe_cambiar_password ?? false,
          role: 'docente',
<<<<<<< HEAD
          roles: finalUserRoles,
=======
          debe_cambiar_password: user.debe_cambiar_password,
>>>>>>> 248fbbf4
        },
      };
    }

    // userType === 'admin'
    const adminUserFinal = user as AdminModel;
    return {
      access_token: accessToken,
      user: {
        id: adminUserFinal.id,
        email: adminUserFinal.email,
        nombre: adminUserFinal.nombre,
        apellido: adminUserFinal.apellido,
        fecha_registro: adminUserFinal.fecha_registro,
        dni: adminUserFinal.dni ?? null,
        telefono: adminUserFinal.telefono ?? null,
        debe_cambiar_password: (adminUserFinal as any).debe_cambiar_password ?? false,
        role: 'admin',
<<<<<<< HEAD
        roles: finalUserRoles,
=======
        debe_cambiar_password: false,
>>>>>>> 248fbbf4
      },
    };
  }

  /**
   * Valida un usuario por email y password
   * Método auxiliar usado por estrategias de autenticación
   * @param email - Email del tutor
   * @param password - Contraseña en texto plano
   * @returns Tutor si es válido, null si no
   */
  async validateUser(email: string, password: string) {
    try {
      const tutor = await this.prisma.tutor.findUnique({
        where: { email },
      });

      if (!tutor) {
        return null;
      }

      const isPasswordValid = await bcrypt.compare(
        password,
        tutor.password_hash,
      );

      if (!isPasswordValid) {
        return null;
      }

      // Retornar tutor sin password_hash
      const { password_hash, ...result } = tutor;
      return result;
    } catch (error) {
      // Log del error sin exponer detalles al cliente
      console.error('Error en validateUser:', error);
      return null;
    }
  }

  /**
   * Obtiene el perfil de un tutor por su ID
   * @param userId - ID del tutor
   * @returns Datos del tutor (sin password_hash)
   * @throws NotFoundException si el tutor no existe
   */
  async getProfile(userId: string, role: string) {
    // Comparar directamente con strings en lugar de usar el enum
    if (role === 'docente') {
      const docente = await this.prisma.docente.findUnique({
        where: { id: userId },
        select: {
          id: true,
          email: true,
          nombre: true,
          apellido: true,
          titulo: true,
          bio: true,
          createdAt: true,
          updatedAt: true,
          debe_cambiar_password: true,
        },
      });

      if (!docente) {
        throw new NotFoundException('Docente no encontrado');
      }

      return {
        ...docente,
        role: Role.Docente,
      };
    }

    if (role === 'admin') {
      const admin = await this.prisma.admin.findUnique({
        where: { id: userId },
        select: {
          id: true,
          email: true,
          nombre: true,
          apellido: true,
          fecha_registro: true,
          createdAt: true,
          updatedAt: true,
        },
      });

      if (!admin) {
        throw new NotFoundException('Admin no encontrado');
      }

      return {
        ...admin,
        role: Role.Admin,
      };
    }

    if (role === 'estudiante') {
      const estudiante = await this.prisma.estudiante.findUnique({
        where: { id: userId },
        select: {
          id: true,
          email: true,
          nombre: true,
          apellido: true,
          edad: true,
          nivel_escolar: true,
          foto_url: true,
          puntos_totales: true,
          nivel_actual: true,
          equipo_id: true,
          tutor_id: true,
          createdAt: true,
          updatedAt: true,
          debe_cambiar_password: true,
        },
      });

      if (!estudiante) {
        throw new NotFoundException('Estudiante no encontrado');
      }

      return {
        ...estudiante,
        role: 'estudiante',
      };
    }

    // Por defecto, asumir que es tutor
    const tutor = await this.prisma.tutor.findUnique({
      where: { id: userId },
      select: {
        id: true,
        email: true,
        nombre: true,
        apellido: true,
        dni: true,
        telefono: true,
        fecha_registro: true,
        ha_completado_onboarding: true,
        createdAt: true,
        updatedAt: true,
        debe_cambiar_password: true,
        // IMPORTANTE: NO seleccionar password_hash
      },
    });

    if (!tutor) {
      throw new NotFoundException('Tutor no encontrado');
    }

    return {
      ...tutor,
      role: 'tutor',
    };
  }

  /**
   * Cambia la contraseña de un usuario (estudiante o tutor)
   * @param userId - ID del usuario
   * @param passwordActual - Contraseña actual del usuario
   * @param nuevaPassword - Nueva contraseña a establecer
   * @throws UnauthorizedException si la contraseña actual es incorrecta
   */
  async cambiarPassword(
    userId: string,
    passwordActual: string,
    nuevaPassword: string,
  ) {
    // 1. Buscar el usuario (puede ser estudiante, tutor o docente)
    let estudiante = await this.prisma.estudiante.findUnique({
      where: { id: userId },
      select: {
        id: true,
        password_hash: true,
        password_temporal: true,
        debe_cambiar_password: true,
      },
    });

    let tutor = null;
    let docente = null;
    let tipoUsuario: 'estudiante' | 'tutor' | 'docente' = 'estudiante';

    if (!estudiante) {
      tutor = await this.prisma.tutor.findUnique({
        where: { id: userId },
        select: {
          id: true,
          password_hash: true,
          password_temporal: true,
          debe_cambiar_password: true,
        },
      });
      tipoUsuario = 'tutor';

      if (!tutor) {
        docente = await this.prisma.docente.findUnique({
          where: { id: userId },
          select: {
            id: true,
            password_hash: true,
            password_temporal: true,
            debe_cambiar_password: true,
          },
        });
        tipoUsuario = 'docente';

        if (!docente) {
          throw new NotFoundException('Usuario no encontrado');
        }
      }
    }

    const usuario = estudiante || tutor || docente;

    // 2. Verificar que la contraseña actual sea correcta
    const passwordValida = await bcrypt.compare(
      passwordActual,
      usuario!.password_hash!,
    );

    if (!passwordValida) {
      throw new UnauthorizedException('Contraseña actual incorrecta');
    }

    // 3. Hashear la nueva contraseña
    const nuevoHash = await bcrypt.hash(nuevaPassword, this.BCRYPT_ROUNDS);

    // 4. Actualizar el usuario
    const updateData = {
      password_hash: nuevoHash,
      password_temporal: null,
      debe_cambiar_password: false,
      fecha_ultimo_cambio: new Date(),
    };

    if (tipoUsuario === 'estudiante') {
      await this.prisma.estudiante.update({
        where: { id: userId },
        data: updateData,
      });
    } else if (tipoUsuario === 'tutor') {
      await this.prisma.tutor.update({
        where: { id: userId },
        data: updateData,
      });
    } else {
      // docente
      await this.prisma.docente.update({
        where: { id: userId },
        data: updateData,
      });
    }

    return {
      success: true,
      message: 'Contraseña actualizada exitosamente',
    };
  }

  /**
   * Login con username para estudiantes y tutores
   * @param username - Username del usuario
   * @param password - Contraseña o PIN del usuario
   * @returns Token JWT y datos del usuario
   */
  async loginWithUsername(username: string, password: string) {
    // 1. Buscar primero como estudiante
    const estudiante = await this.prisma.estudiante.findUnique({
      where: { username },
      include: {
        tutor: {
          select: {
            id: true,
            nombre: true,
            apellido: true,
          },
        },
        equipo: {
          select: {
            id: true,
            nombre: true,
            color_primario: true,
            color_secundario: true,
          },
        },
      },
    });

    if (estudiante) {
      // Verificar contraseña
      const passwordValida = await bcrypt.compare(
        password,
        estudiante.password_hash || '',
      );

      if (!passwordValida) {
        throw new UnauthorizedException('Credenciales inválidas');
      }

      const roles = parseUserRoles(estudiante.roles);
      const token = this.generateJwtToken(estudiante.id, estudiante.email || '', roles);

      return {
        access_token: token,
        user: {
          id: estudiante.id,
          username: estudiante.username,
          nombre: estudiante.nombre,
          apellido: estudiante.apellido,
          edad: estudiante.edad,
          nivel_escolar: estudiante.nivel_escolar,
          avatar_url: estudiante.avatar_url,
          puntos_totales: estudiante.puntos_totales,
          equipo: estudiante.equipo,
          tutor: estudiante.tutor,
          debe_cambiar_password: estudiante.debe_cambiar_password,
          roles,
        },
      };
    }

    // 2. Si no es estudiante, buscar como tutor
    const tutor = await this.prisma.tutor.findUnique({
      where: { username },
    });

    if (!tutor) {
      throw new UnauthorizedException('Credenciales inválidas');
    }

    // Verificar contraseña
    const passwordValida = await bcrypt.compare(password, tutor.password_hash);

    if (!passwordValida) {
      throw new UnauthorizedException('Credenciales inválidas');
    }

    const roles = parseUserRoles(tutor.roles);
    const token = this.generateJwtToken(tutor.id, tutor.email || '', roles);

    return {
      access_token: token,
      user: {
        id: tutor.id,
        username: tutor.username,
        email: tutor.email,
        nombre: tutor.nombre,
        apellido: tutor.apellido,
        debe_cambiar_password: tutor.debe_cambiar_password,
        roles,
      },
    };
  }

  /**
   * Genera un token JWT para un usuario
   * @param userId - ID del usuario
   * @param email - Email del usuario
   * @param roles - Array de roles del usuario (por ejemplo: ['admin', 'docente'])
   * @returns Token JWT firmado
   * @private
   */
  private generateJwtToken(
    userId: string,
    email: string,
    roles: Role[] | Role = [Role.Tutor],
  ): string {
    // Normalizar roles a array si viene como un único rol (retrocompatibilidad)
    const rolesArray = Array.isArray(roles) ? roles : [roles];
    const normalizedRoles =
      rolesArray.length > 0 ? rolesArray : [Role.Tutor];

    const payload = {
      sub: userId, // Subject (ID del usuario)
      email,
      role: normalizedRoles[0], // Rol principal (primer rol del array) - para backward compatibility
      roles: normalizedRoles, // Array completo de roles - soporte multi-rol
    };

    return this.jwtService.sign(payload);
  }
}<|MERGE_RESOLUTION|>--- conflicted
+++ resolved
@@ -182,48 +182,43 @@
   async login(loginDto: LoginDto) {
     const { email, password } = loginDto;
 
-    // 1. Buscar en TODAS las tablas para detectar multi-rol
-    const [adminUser, docenteUser, tutorUser] = await Promise.all([
-      this.prisma.admin.findUnique({ where: { email } }),
-      this.prisma.docente.findUnique({ where: { email } }),
-      this.prisma.tutor.findUnique({ where: { email } }),
-    ]);
-
-    // 2. Construir array de roles disponibles
-    const availableRoles: Role[] = [];
-    if (adminUser) availableRoles.push(Role.Admin);
-    if (docenteUser) availableRoles.push(Role.Docente);
-    if (tutorUser) availableRoles.push(Role.Tutor);
-
-    if (availableRoles.length === 0) {
+    // 1. Intentar buscar como tutor primero
+    let user: AuthenticatedUser | null = await this.prisma.tutor.findUnique({
+      where: { email },
+    });
+
+    if (!user) {
+      user = await this.prisma.docente.findUnique({
+        where: { email },
+      });
+    }
+
+    if (!user) {
+      user = await this.prisma.admin.findUnique({
+        where: { email },
+      });
+    }
+
+    // 4. Verificar que el usuario exista
+    if (!user) {
       throw new UnauthorizedException('Credenciales inválidas');
     }
 
-    // 3. Priorizar: Admin > Docente > Tutor
-    let user: AuthenticatedUser;
-    let userType: 'admin' | 'docente' | 'tutor';
-
-    if (adminUser) {
-      user = adminUser;
-      userType = 'admin';
-    } else if (docenteUser) {
-      user = docenteUser;
-      userType = 'docente';
-    } else {
-      user = tutorUser!;
-      userType = 'tutor';
-    }
-
-    // 4. Comparar contraseña con bcrypt
+    // 5. Comparar contraseña con bcrypt
     const isPasswordValid = await bcrypt.compare(password, user.password_hash);
 
     if (!isPasswordValid) {
       throw new UnauthorizedException('Credenciales inválidas');
     }
 
-    // 5. Obtener roles del usuario desde la BD o usar los detectados
+    // 6. Obtener roles del usuario desde la BD (puede tener múltiples roles) - usando utility segura
     const userRoles = parseUserRoles(user.roles);
-    const finalUserRoles = userRoles.length > 0 ? userRoles : availableRoles;
+    const detectedRole = isTutorUser(user)
+      ? Role.Tutor
+      : isDocenteUser(user)
+        ? Role.Docente
+        : Role.Admin;
+    const finalUserRoles = userRoles.length > 0 ? userRoles : [detectedRole];
 
     if (!user.email) {
       throw new UnauthorizedException('El usuario no tiene email configurado');
@@ -236,72 +231,53 @@
       finalUserRoles,
     );
 
-    // 7. Retornar token y datos del usuario (estructura diferente según tipo)
-    if (userType === 'tutor') {
-      const tutorUser = user as Tutor;
+    // 7. Retornar token y datos del usuario (estructura diferente según rol)
+    if (isTutorUser(user)) {
       return {
         access_token: accessToken,
         user: {
-          id: tutorUser.id,
-          email: tutorUser.email!,
-          nombre: tutorUser.nombre,
-          apellido: tutorUser.apellido,
-          dni: tutorUser.dni ?? null,
-          telefono: tutorUser.telefono ?? null,
-          fecha_registro: tutorUser.fecha_registro,
-          ha_completado_onboarding: tutorUser.ha_completado_onboarding,
-          debe_cambiar_password: tutorUser.debe_cambiar_password ?? false,
+          id: user.id,
+          email: user.email,
+          nombre: user.nombre,
+          apellido: user.apellido,
+          dni: user.dni ?? null,
+          telefono: user.telefono ?? null,
+          fecha_registro: user.fecha_registro,
+          ha_completado_onboarding: user.ha_completado_onboarding,
           role: 'tutor',
-<<<<<<< HEAD
-          roles: finalUserRoles,
-=======
           debe_cambiar_password: user.debe_cambiar_password,
->>>>>>> 248fbbf4
         },
       };
     }
 
-    if (userType === 'docente') {
-      const docenteUser = user as Docente;
+    if (isDocenteUser(user)) {
       return {
         access_token: accessToken,
         user: {
-          id: docenteUser.id,
-          email: docenteUser.email,
-          nombre: docenteUser.nombre,
-          apellido: docenteUser.apellido,
-          titulo: docenteUser.titulo ?? null,
-          bio: docenteUser.bio ?? null,
-          debe_cambiar_password: docenteUser.debe_cambiar_password ?? false,
+          id: user.id,
+          email: user.email,
+          nombre: user.nombre,
+          apellido: user.apellido,
+          titulo: user.titulo ?? null,
+          bio: user.bio ?? null,
           role: 'docente',
-<<<<<<< HEAD
-          roles: finalUserRoles,
-=======
           debe_cambiar_password: user.debe_cambiar_password,
->>>>>>> 248fbbf4
         },
       };
     }
 
-    // userType === 'admin'
-    const adminUserFinal = user as AdminModel;
     return {
       access_token: accessToken,
       user: {
-        id: adminUserFinal.id,
-        email: adminUserFinal.email,
-        nombre: adminUserFinal.nombre,
-        apellido: adminUserFinal.apellido,
-        fecha_registro: adminUserFinal.fecha_registro,
-        dni: adminUserFinal.dni ?? null,
-        telefono: adminUserFinal.telefono ?? null,
-        debe_cambiar_password: (adminUserFinal as any).debe_cambiar_password ?? false,
+        id: user.id,
+        email: user.email,
+        nombre: user.nombre,
+        apellido: user.apellido,
+        fecha_registro: user.fecha_registro,
+        dni: isAdminUser(user) ? user.dni ?? null : null,
+        telefono: isAdminUser(user) ? user.telefono ?? null : null,
         role: 'admin',
-<<<<<<< HEAD
-        roles: finalUserRoles,
-=======
         debe_cambiar_password: false,
->>>>>>> 248fbbf4
       },
     };
   }
