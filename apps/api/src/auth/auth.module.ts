--- conflicted
+++ resolved
@@ -16,17 +16,6 @@
 import { TokenBlacklistGuard } from './guards/token-blacklist.guard';
 import { MfaModule } from './mfa/mfa.module';
 import { LoginAttemptService } from './services/login-attempt.service';
-<<<<<<< HEAD
-// Use-cases
-import {
-  ValidateCredentialsUseCase,
-  LoginUseCase,
-  LoginEstudianteUseCase,
-  CompleteMfaLoginUseCase,
-  CambiarPasswordUseCase,
-  GetProfileUseCase,
-} from './use-cases';
-=======
 import { TokenService } from './services/token.service';
 import { PasswordService } from './services/password.service';
 import { UserLookupService } from './services/user-lookup.service';
@@ -36,7 +25,6 @@
 import { AdminAuthService } from './services/admin-auth.service';
 import { EstudianteAuthService } from './services/estudiante-auth.service';
 import { AuthOrchestratorService } from './services/auth-orchestrator.service';
->>>>>>> 781b024c
 
 /**
  * Módulo de autenticación
@@ -109,15 +97,6 @@
     TokenBlacklistGuard,
     // Login Attempt Tracking (Brute Force Protection)
     LoginAttemptService,
-<<<<<<< HEAD
-    // Use-cases (facade pattern)
-    ValidateCredentialsUseCase,
-    LoginUseCase,
-    LoginEstudianteUseCase,
-    CompleteMfaLoginUseCase,
-    CambiarPasswordUseCase,
-    GetProfileUseCase,
-=======
     // Token Service (JWT generation and cookie management)
     TokenService,
     // Password Service (hashing, verification, strength validation)
@@ -130,7 +109,6 @@
     AdminAuthService,
     EstudianteAuthService,
     AuthOrchestratorService,
->>>>>>> 781b024c
   ],
   exports: [
     JwtStrategy,
