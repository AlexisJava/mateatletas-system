import {
  Controller,
  Post,
  Body,
  Get,
  UseGuards,
  HttpCode,
  HttpStatus,
  Res,
  Req,
  Ip,
  UnauthorizedException,
} from '@nestjs/common';
import { Request, Response } from 'express';
import {
  ApiTags,
  ApiOperation,
  ApiResponse,
  ApiBearerAuth,
  ApiBody,
} from '@nestjs/swagger';
import { Throttle } from '@nestjs/throttler';
import { AuthService } from './auth.service';
import { AuthOrchestratorService } from './services/auth-orchestrator.service';
import { RegisterDto } from './dto/register.dto';
import { LoginDto } from './dto/login.dto';
import { LoginEstudianteDto } from './dto/login-estudiante.dto';
import { ChangePasswordDto } from './dto/change-password.dto';
import { CompleteMfaLoginDto } from './mfa/dto/complete-mfa-login.dto';
import { JwtAuthGuard } from './guards/jwt-auth.guard';
import { GetUser } from './decorators/get-user.decorator';
import { TokenBlacklistService } from './token-blacklist.service';
import { AuthUser } from './interfaces';
import { RequireCsrf } from '../common/decorators';

/**
 * Controlador de autenticación
 * Expone endpoints públicos y protegidos para gestión de autenticación
 *
 * Endpoints públicos:
 * - POST /auth/register - Registro de nuevos tutores
 * - POST /auth/login - Autenticación de tutores
 *
 * Endpoints protegidos (requieren JWT):
 * - GET /auth/profile - Obtener perfil del usuario autenticado
 * - POST /auth/logout - Cerrar sesión (invalidar token en el cliente)
 */
@ApiTags('Auth')
@Controller('auth')
export class AuthController {
  constructor(
    private readonly authService: AuthService,
    private readonly authOrchestrator: AuthOrchestratorService,
    private readonly tokenBlacklistService: TokenBlacklistService,
  ) {}

  /**
   * POST /api/auth/register
   * Registra un nuevo tutor en la plataforma
   *
   * @param registerDto - Datos del tutor a registrar (email, password, nombre, apellido, etc.)
   * @returns 201 Created - Usuario creado exitosamente (sin password_hash)
   * @throws 409 Conflict - Email ya está registrado
   * @throws 400 Bad Request - Datos de entrada inválidos
   */
  @ApiOperation({
    summary: 'Registrar nuevo tutor',
    description:
      'Registra un nuevo tutor en la plataforma con validación de campos',
  })
  @ApiResponse({
    status: 201,
    description: 'Tutor registrado exitosamente',
    schema: {
      example: {
        id: 'uuid-del-tutor',
        email: 'juan.perez@example.com',
        nombre: 'Juan Carlos',
        apellido: 'Pérez García',
        role: 'Tutor',
        createdAt: '2025-10-16T10:00:00.000Z',
      },
    },
  })
  @ApiResponse({
    status: 400,
    description: 'Datos de entrada inválidos',
  })
  @ApiResponse({
    status: 409,
    description: 'El email ya está registrado',
  })
  @ApiBody({ type: RegisterDto })
  @Post('register')
  @HttpCode(HttpStatus.CREATED)
  async register(@Body() registerDto: RegisterDto) {
    return this.authService.register(registerDto);
  }

  /**
   * POST /api/auth/login
   * Autentica un tutor existente y genera un token JWT
   * El token se envía como httpOnly cookie en lugar de en el body
   *
   * @param loginDto - Credenciales del tutor (email, password)
   * @param res - Response object para configurar cookies
   * @returns 200 OK - { user } sin access_token (va en cookie)
   * @throws 401 Unauthorized - Credenciales inválidas
   * @throws 400 Bad Request - Datos de entrada inválidos
   */
  @ApiOperation({
    summary: 'Autenticación de tutor',
    description: 'Autentica un tutor y retorna un token JWT en httpOnly cookie',
  })
  @ApiResponse({
    status: 200,
    description: 'Autenticación exitosa (token en cookie)',
    schema: {
      example: {
        user: {
          id: 'uuid-del-tutor',
          email: 'juan.perez@example.com',
          nombre: 'Juan Carlos',
          apellido: 'Pérez García',
          role: 'Tutor',
        },
      },
    },
  })
  @ApiResponse({
    status: 400,
    description: 'Datos de entrada inválidos',
  })
  @ApiResponse({
    status: 401,
    description: 'Credenciales inválidas',
  })
  @ApiBody({ type: LoginDto })
  @Post('login')
  @Throttle({ default: { limit: 5, ttl: 60000 } })
  @RequireCsrf() // ✅ Proteger login de CSRF (solo formularios web)
  @HttpCode(HttpStatus.OK)
  async login(
    @Body() loginDto: LoginDto,
    @Res({ passthrough: true }) res: Response,
    @Ip() ip: string,
  ) {
    const result = await this.authOrchestrator.login(loginDto, ip);

<<<<<<< HEAD
    const result = await this.authService.login(loginDto, ip);
    console.log('✅ [LOGIN] Login exitoso para usuario ID:', result.user.id);
    console.log(
      '🎫 [LOGIN] Token generado (primeros 20 chars):',
      result.access_token?.substring(0, 20) + '...',
    );
=======
    // Si requiere MFA, devolver respuesta sin cookie
    if (this.authOrchestrator.requiresMfa(result)) {
      return result;
    }
>>>>>>> 781b024c

    // Login exitoso - configurar cookie httpOnly
    const loginResult = result as { access_token: string; user: unknown };
    res.cookie('auth-token', loginResult.access_token, {
      httpOnly: true,
      secure: process.env.NODE_ENV === 'production',
      sameSite: 'lax' as const,
      maxAge: 60 * 60 * 1000, // 1 hora
      path: '/',
    });

    return { user: loginResult.user };
  }

  /**
   * POST /api/auth/estudiante/login
   * Autentica un estudiante con sus credenciales propias y genera un token JWT
   * El token se envía como httpOnly cookie en lugar de en el body
   *
   * @param loginEstudianteDto - Credenciales del estudiante (username, password)
   * @param res - Response object para configurar cookies
   * @returns 200 OK - { user } sin access_token (va en cookie)
   * @throws 401 Unauthorized - Credenciales inválidas o estudiante sin credenciales configuradas
   * @throws 400 Bad Request - Datos de entrada inválidos
   */
  @ApiOperation({
    summary: 'Autenticación de estudiante',
    description:
      'Autentica un estudiante con username y password, retorna un token JWT en httpOnly cookie',
  })
  @ApiResponse({
    status: 200,
    description: 'Autenticación exitosa (token en cookie)',
  })
  @ApiResponse({
    status: 401,
    description:
      'Credenciales inválidas o estudiante sin credenciales configuradas',
  })
  @ApiBody({ type: LoginEstudianteDto })
  @Post('estudiante/login')
  @Throttle({ default: { limit: 5, ttl: 60000 } })
  @HttpCode(HttpStatus.OK)
  async loginEstudiante(
    @Body() loginEstudianteDto: LoginEstudianteDto,
    @Res({ passthrough: true }) res: Response,
    @Ip() ip: string,
  ) {
<<<<<<< HEAD
    // ✅ SECURITY FIX: Removido logging de credenciales
    // El logger global con redaction ya maneja el logging seguro

    const result = await this.authService.loginEstudiante(
=======
    const result = await this.authOrchestrator.loginEstudiante(
>>>>>>> 781b024c
      loginEstudianteDto,
      ip,
    );

    // Configurar cookie httpOnly
    res.cookie('auth-token', result.access_token, {
      httpOnly: true,
      secure: process.env.NODE_ENV === 'production',
      sameSite: 'lax' as const,
      maxAge: 60 * 60 * 1000, // 1 hora
      path: '/',
    });

    return { user: result.user };
  }

  /**
   * GET /api/auth/profile
   * Obtiene el perfil del tutor autenticado
   * Requiere token JWT válido en el header Authorization
   *
   * @param userId - ID del usuario extraído del token JWT por JwtStrategy
   * @returns 200 OK - Datos completos del tutor (sin password_hash)
   * @throws 401 Unauthorized - Token JWT inválido o no proporcionado
   * @throws 404 Not Found - Tutor no encontrado en la base de datos
   */
  @ApiOperation({
    summary: 'Obtener perfil del usuario autenticado',
    description:
      'Retorna los datos del usuario (tutor/docente/estudiante) que está autenticado',
  })
  @ApiResponse({
    status: 200,
    description: 'Perfil obtenido exitosamente',
    schema: {
      example: {
        id: 'uuid-del-usuario',
        email: 'juan.perez@example.com',
        nombre: 'Juan Carlos',
        apellido: 'Pérez García',
        role: 'Tutor',
      },
    },
  })
  @ApiResponse({
    status: 401,
    description: 'Token JWT inválido o no proporcionado',
  })
  @ApiResponse({
    status: 404,
    description: 'Usuario no encontrado',
  })
  @ApiBearerAuth('JWT-auth')
  @Get('profile')
  @UseGuards(JwtAuthGuard)
  @HttpCode(HttpStatus.OK)
<<<<<<< HEAD
  async getProfile(@GetUser() user: AuthUser, @Req() req: Request) {
    console.log('👤 [PROFILE] Request recibido');
    console.log('🍪 [PROFILE] Cookies recibidas:', req.cookies);
    console.log(
      '🔑 [PROFILE] Header Authorization:',
      req.headers.authorization ? 'Presente' : 'Ausente',
    );
    console.log('✅ [PROFILE] Usuario autenticado:', {
      id: user.id,
      email: user.email,
      role: user.role,
    });

    // Usar roles[0] como fallback si role está undefined (multi-role scenario)
    const role =
      user.role || (user.roles.length > 0 ? user.roles[0] : undefined);
    if (!role) {
      throw new UnauthorizedException('Usuario sin rol asignado');
    }
    const profile = await this.authService.getProfile(user.id, role);
    console.log('✅ [PROFILE] Perfil obtenido exitosamente');
    return profile;
=======
  async getProfile(@GetUser() user: AuthUser) {
    // Usar roles[0] como fallback si role está undefined (multi-role scenario)
    const role = user.role || user.roles[0];
    return this.authService.getProfile(user.id, role);
>>>>>>> 781b024c
  }

  /**
   * POST /api/auth/logout
   * Cierra la sesión del usuario eliminando la cookie httpOnly
   * ✅ SECURITY FIX #6: Agrega el token a blacklist para invalidarlo inmediatamente
   *
   * @param req - Request object para extraer el token
   * @param res - Response object para limpiar cookies
   * @returns 200 OK - { message: 'Logout exitoso' }
   * @throws 401 Unauthorized - Token JWT inválido o no proporcionado
   */
  @ApiOperation({
    summary: 'Cerrar sesión',
    description:
      'Cierra la sesión del usuario eliminando la cookie httpOnly y agregando el token a blacklist',
  })
  @ApiResponse({
    status: 200,
    description: 'Logout exitoso',
    schema: {
      example: {
        message: 'Logout exitoso',
        description: 'La sesión ha sido cerrada y el token invalidado',
      },
    },
  })
  @ApiResponse({
    status: 401,
    description: 'Token JWT inválido o no proporcionado',
  })
  @ApiBearerAuth('JWT-auth')
  @Post('logout')
  @RequireCsrf() // ✅ Proteger logout de CSRF
  @UseGuards(JwtAuthGuard)
  @HttpCode(HttpStatus.OK)
  async logout(@Req() req: Request, @Res({ passthrough: true }) res: Response) {
    // 1. Extraer el token del header Authorization
    const authHeader = req.headers.authorization;
    if (authHeader && authHeader.startsWith('Bearer ')) {
      const token = authHeader.substring(7); // Remover "Bearer "

      // 2. Agregar token a blacklist para invalidarlo
      await this.tokenBlacklistService.addToBlacklist(token, 'user_logout');
    }

    // 3. Limpiar cookie de autenticación (comportamiento original)
    res.clearCookie('auth-token', {
      httpOnly: true,
      secure: process.env.NODE_ENV === 'production',
      sameSite: 'lax' as const, // lax funciona con proxy (mismo origen en desarrollo)
      // NOTA: domain comentado - debe coincidir con la configuración de login
      // domain: process.env.NODE_ENV === 'production' ? '.mateatletasclub.com.ar' : undefined,
      path: '/',
    });

    return {
      message: 'Logout exitoso',
      description: 'La sesión ha sido cerrada y el token invalidado',
    };
  }

  /**
   * POST /api/auth/complete-mfa-login
   * Completa el login de un admin verificando el código MFA (TOTP o backup code)
   * Este endpoint es PÚBLICO (no requiere JWT) ya que el usuario aún no está completamente autenticado
   *
   * @param dto - Token temporal MFA y código de verificación
   * @param res - Response object para configurar cookies
   * @returns 200 OK - { user } con token JWT final en cookie
   * @throws 401 Unauthorized - Token MFA inválido o código incorrecto
   */
  @ApiOperation({
    summary: 'Completar login con MFA',
    description:
      'Verifica el código TOTP o backup code y completa el login del admin',
  })
  @ApiResponse({
    status: 200,
    description: 'Login MFA completado exitosamente (token final en cookie)',
    schema: {
      example: {
        user: {
          id: 'uuid-del-admin',
          email: 'admin@example.com',
          nombre: 'Admin',
          apellido: 'Principal',
          role: 'admin',
        },
      },
    },
  })
  @ApiResponse({
    status: 401,
    description:
      'Token MFA inválido/expirado o código de verificación incorrecto',
  })
  @ApiBody({ type: CompleteMfaLoginDto })
  @Post('complete-mfa-login')
  @HttpCode(HttpStatus.OK)
  async completeMfaLogin(
    @Body() dto: CompleteMfaLoginDto,
    @Res({ passthrough: true }) res: Response,
  ) {
    const result = await this.authService.completeMfaLogin(
      dto.mfa_token,
      dto.totp_code,
      dto.backup_code,
    );

    // Configurar cookie httpOnly con el token JWT final
    res.cookie('auth-token', result.access_token, {
      httpOnly: true,
      secure: process.env.NODE_ENV === 'production',
      sameSite: 'lax' as const, // lax funciona con proxy (mismo origen en desarrollo)
      maxAge: 60 * 60 * 1000, // 1 hora, igual que JWT en producción
      path: '/',
    });

    // Retornar solo el user (el token va en la cookie)
    return { user: result.user };
  }

  /**
   * POST /api/auth/change-password
   * Permite al usuario autenticado actualizar su contraseña
   *
   * @param user - Usuario autenticado (extraído del token JWT)
   * @param changePasswordDto - Contraseñas actual y nueva
   * @returns 200 OK - Mensaje de éxito
   * @throws 401 Unauthorized - Contraseña actual incorrecta
   */
  @ApiOperation({
    summary: 'Cambiar contraseña del usuario autenticado',
    description:
      'Actualiza la contraseña del usuario autenticado y cierra todas las sesiones activas',
  })
  @ApiResponse({
    status: 200,
    description: 'Contraseña actualizada exitosamente',
    schema: {
      example: {
        success: true,
        message: 'Contraseña actualizada exitosamente',
      },
    },
  })
  @ApiResponse({
    status: 401,
    description: 'Contraseña actual incorrecta',
  })
  @ApiBearerAuth('JWT-auth')
  @Post('change-password')
  @RequireCsrf() // ✅ Proteger cambio de contraseña de CSRF (operación sensible)
  @UseGuards(JwtAuthGuard)
  @HttpCode(HttpStatus.OK)
  async changePassword(
    @GetUser() user: AuthUser,
    @Body() changePasswordDto: ChangePasswordDto,
  ) {
    const result = await this.authService.cambiarPassword(
      user.id,
      changePasswordDto.passwordActual,
      changePasswordDto.nuevaPassword,
    );

    await this.tokenBlacklistService.blacklistAllUserTokens(
      user.id,
      'password_change',
    );

    return result;
  }
}<|MERGE_RESOLUTION|>--- conflicted
+++ resolved
@@ -9,7 +9,6 @@
   Res,
   Req,
   Ip,
-  UnauthorizedException,
 } from '@nestjs/common';
 import { Request, Response } from 'express';
 import {
@@ -147,19 +146,10 @@
   ) {
     const result = await this.authOrchestrator.login(loginDto, ip);
 
-<<<<<<< HEAD
-    const result = await this.authService.login(loginDto, ip);
-    console.log('✅ [LOGIN] Login exitoso para usuario ID:', result.user.id);
-    console.log(
-      '🎫 [LOGIN] Token generado (primeros 20 chars):',
-      result.access_token?.substring(0, 20) + '...',
-    );
-=======
     // Si requiere MFA, devolver respuesta sin cookie
     if (this.authOrchestrator.requiresMfa(result)) {
       return result;
     }
->>>>>>> 781b024c
 
     // Login exitoso - configurar cookie httpOnly
     const loginResult = result as { access_token: string; user: unknown };
@@ -208,14 +198,7 @@
     @Res({ passthrough: true }) res: Response,
     @Ip() ip: string,
   ) {
-<<<<<<< HEAD
-    // ✅ SECURITY FIX: Removido logging de credenciales
-    // El logger global con redaction ya maneja el logging seguro
-
-    const result = await this.authService.loginEstudiante(
-=======
     const result = await this.authOrchestrator.loginEstudiante(
->>>>>>> 781b024c
       loginEstudianteDto,
       ip,
     );
@@ -272,35 +255,10 @@
   @Get('profile')
   @UseGuards(JwtAuthGuard)
   @HttpCode(HttpStatus.OK)
-<<<<<<< HEAD
-  async getProfile(@GetUser() user: AuthUser, @Req() req: Request) {
-    console.log('👤 [PROFILE] Request recibido');
-    console.log('🍪 [PROFILE] Cookies recibidas:', req.cookies);
-    console.log(
-      '🔑 [PROFILE] Header Authorization:',
-      req.headers.authorization ? 'Presente' : 'Ausente',
-    );
-    console.log('✅ [PROFILE] Usuario autenticado:', {
-      id: user.id,
-      email: user.email,
-      role: user.role,
-    });
-
-    // Usar roles[0] como fallback si role está undefined (multi-role scenario)
-    const role =
-      user.role || (user.roles.length > 0 ? user.roles[0] : undefined);
-    if (!role) {
-      throw new UnauthorizedException('Usuario sin rol asignado');
-    }
-    const profile = await this.authService.getProfile(user.id, role);
-    console.log('✅ [PROFILE] Perfil obtenido exitosamente');
-    return profile;
-=======
   async getProfile(@GetUser() user: AuthUser) {
     // Usar roles[0] como fallback si role está undefined (multi-role scenario)
     const role = user.role || user.roles[0];
     return this.authService.getProfile(user.id, role);
->>>>>>> 781b024c
   }
 
   /**
